--- conflicted
+++ resolved
@@ -121,7 +121,7 @@
       charIndex++;
     }
 
-<<<<<<< HEAD
+
     let typeSpeed = isDeleting ? 75 : 150; // Slower, more natural speeds
 
     if (!isDeleting && charIndex === currentWord.length) {
@@ -131,7 +131,7 @@
       isDeleting = false;
       currentWordIndex = (currentWordIndex + 1) % words.length;
       typeSpeed = 500; // Pause before starting a new word
-=======
+
     // Function to update the Subject dropdown based on the selected Semester
     function updateSubjects() {
         const selectedBranch = document.getElementById("selectBranch").value;
@@ -161,7 +161,7 @@
         
         // Create the new subject dropdown
         createDropdown(searchSubjectContainer, "selectSubject", "Select Subject", subjectNames);
->>>>>>> fba69ea1
+
     }
 
     setTimeout(typeWriterEffect, typeSpeed);
@@ -235,7 +235,6 @@
 
   let notesData = [];
 
-<<<<<<< HEAD
   fetch("data/notes.json")
     .then(res => res.json())
     .then(data => {
@@ -255,7 +254,7 @@
       subjectFilter.appendChild(opt);
     });
   }
-=======
+
 fetch("data/notes.json")
   .then(res => res.json())
   .then(data => {
@@ -319,7 +318,7 @@
       notesContainer.appendChild(card);
     });
 }
->>>>>>> fba69ea1
+
 
   function displayNotes(notes) {
     notesContainer.innerHTML = notes.length === 0 ? "<p>No notes found.</p>" : "";
@@ -399,7 +398,7 @@
   }
 
 
-<<<<<<< HEAD
+
   [branchFilter, semesterFilter, subjectFilter].forEach(filter => {
     filter.addEventListener("change", () => {
       const branchVal = branchFilter.value;
@@ -411,7 +410,7 @@
       );
       displayNotes(filtered);
     });
-=======
+
 
 
 [branchFilter, semesterFilter, subjectFilter].forEach(filter => {
@@ -424,7 +423,7 @@
       (subjectFilter.value === "" || note.subject === subjectFilter.value)
     );
     displayNotes(filtered);
->>>>>>> fba69ea1
+
   });
 
 document.addEventListener('DOMContentLoaded', function() {
