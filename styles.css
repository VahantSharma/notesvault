@import url("https://fonts.googleapis.com/css2?family=Open+Sans:wght@600&family=Poppins:ital,wght@0,100;0,200;0,300;0,400;0,500;0,600;0,700;0,800;0,900;1,100;1,200;1,300;1,400;1,500;1,600;1,700;1,800;1,900");



  .theme-toggle {
    display: flex;
    align-items: center;
    justify-content: center;
    width: 40px;
    height: 40px;
    background: rgba(22, 61, 59, 0.1);
    border: 1px solid rgba(22, 61, 59, 0.2);
    border-radius: 50%;
    cursor: pointer;
    transition: all 0.3s ease;
    margin-right: 15px;
    position: relative;
    overflow: hidden;
  }

  .theme-toggle:hover {
    background: rgba(22, 61, 59, 0.2);
    border-color: rgba(22, 61, 59, 0.3);
    transform: scale(1.05);
  }

  .theme-toggle .sun-icon,
  .theme-toggle .moon-icon {
    position: absolute;
    top: 50%;
    left: 50%;
    transform: translate(-50%, -50%);
    transition: all 0.3s ease;
    color: #163d3b;
  }

  .theme-toggle .sun-icon {
    opacity: 1;
    visibility: visible;
  }

  .theme-toggle .moon-icon {
    opacity: 0;
    visibility: hidden;
  }

  /* Dark mode theme toggle button styles */
  [data-theme="dark"] .theme-toggle {
    background: rgba(223, 248, 248, 0.1);
    border-color: rgba(223, 248, 248, 0.2);
  }

  [data-theme="dark"] .theme-toggle:hover {
    background: rgba(223, 248, 248, 0.2);
    border-color: rgba(223, 248, 248, 0.3);
  }

  [data-theme="dark"] .theme-toggle .sun-icon,
  [data-theme="dark"] .theme-toggle .moon-icon {
    color: #dff8f8;
  }

  [data-theme="dark"] .theme-toggle .sun-icon {
    opacity: 0;
    visibility: hidden;
  }

  [data-theme="dark"] .theme-toggle .moon-icon {
    opacity: 1;
    visibility: visible;
  }


/* Navigation Menu Styles with updated order for theme toggle */
/* General reset */
* {
  margin: 0;
  padding: 0;
  box-sizing: border-box;
}

  /* Ensure parent scroll works */
  html,
  body {
    height: 100%;
    overflow-x: hidden;
    font-family: "Poppins", sans-serif;
  }

  /* Sticky header */
  #header {
    position: fixed;
    top: 0;
    left: 0;
    width: 100vw;
    z-index: 1000;
    display: flex;
    flex-direction: row;
    justify-content: space-between;
    align-items: center;
    padding: 15px 0;
    backdrop-filter: blur(12px);
    -webkit-backdrop-filter: blur(12px);
    box-shadow: none !important;
    border-bottom: none !important;
    margin: 0;
  }

  /* Flex box for left/right header items */
  #header div {
    display: flex;
  }

  /* Ensures text/icons inside header are centered vertically */
  #header div p {
    display: flex;
    align-items: center;
  }

  /* Left section spacing */
  #header #header-title-box {
    margin-left: 5vw;
  }

  #header-title-box {
    display: flex;
    align-items: center;
  }

  /* Title style */
  #header #header-title-box #header-title {
    font-weight: 500;
    font-style: normal;
    font-size: calc(12px+1vw);
  }

/* Hamburger lines */
.hamburger-line {
  width: 25px;
  height: 3px;
  background-color: #333;
  margin: 4px 0;
  border-radius: 2px;
}

/* Hamburger button */
.hamburger-menu {
  background: none;
  border: none;
  cursor: pointer;
  padding: 10px;
  display: flex;
  flex-direction: column;
  z-index: 1000;
}

/* Wrapper to group button and sidebar */
.hamburger-wrapper {
  position: relative;
  display: inline-block;
  padding-left: 20px;
}

/* Sidebar - hidden by default */
.hover-sidebar {
  position: absolute;
  top: 0;
  left: -250px; /* Hidden left */
  width: 180px;
  height: 100vh;
  background: white;
  box-shadow: 2px 0 10px rgba(0,0,0,0.1);
  transition: left 0.3s ease;
  border-radius: 20px;
  /* border: 2px black; */
}

.hover-sidebar a{
  text-decoration: none;
  color: black;
  margin: 20px;
  display: flex;
  flex-direction: column;
  gap: 50px;

}
.hover-sidebar a:hover{
  color: green;
  text-decoration: underline;
}

/* On hover, slide the sidebar in */
.hamburger-wrapper:hover .hover-sidebar {
  left: 50px; /* Adjust to position beside hamburger */
}

  /* Navigation Menu Styles */
  #header #header-navigation {
    width: 40vw;
    justify-content: space-between;
  }


  .theme-toggle {
    display: flex;
    align-items: center;
    justify-content: center;
    width: 40px;
    height: 40px;
    background: rgba(22, 61, 59, 0.1);
    border: 1px solid rgba(22, 61, 59, 0.2);
    border-radius: 50%;
    cursor: pointer;
    transition: all 0.3s ease;
    margin-right: 15px;
    position: relative;
    overflow: hidden;
  }

  .theme-toggle:hover {
    background: rgba(22, 61, 59, 0.2);
    border-color: rgba(22, 61, 59, 0.3);
    transform: scale(1.05);
  }

  .theme-toggle .sun-icon,
  .theme-toggle .moon-icon {
    position: absolute;
    top: 50%;
    left: 50%;
    transform: translate(-50%, -50%);
    transition: all 0.3s ease;
    color: #163d3b;
  }

  .theme-toggle .sun-icon {
    opacity: 1;
    visibility: visible;
  }

  .theme-toggle .moon-icon {
    opacity: 0;
    visibility: hidden;
  }

  /* Dark mode theme toggle button styles */
  [data-theme="dark"] .theme-toggle {
    background: rgba(223, 248, 248, 0.1);
    border-color: rgba(223, 248, 248, 0.2);
  }

  [data-theme="dark"] .theme-toggle:hover {
    background: rgba(223, 248, 248, 0.2);
    border-color: rgba(223, 248, 248, 0.3);
  }

  [data-theme="dark"] .theme-toggle .sun-icon,
  [data-theme="dark"] .theme-toggle .moon-icon {
    color: #dff8f8;
  }

  [data-theme="dark"] .theme-toggle .sun-icon {
    opacity: 0;
    visibility: hidden;
  }

  [data-theme="dark"] .theme-toggle .moon-icon {
    opacity: 1;
    visibility: visible;
  }

  /* Integrated code from paste-2.txt (lines 90 to 154) */

  /* Example integrated styles (replace with actual content from paste-2.txt) */
  .example-class {
    color: #333;
    font-size: 16px;
    margin: 10px;
  }

  .another-example {
    display: flex;
    justify-content: center;
    align-items: center;
    padding: 20px;
  }

  /* Navigation Menu Styles with updated order for theme toggle */
  /* General reset if needed */
  * {
    margin: 0;
    padding: 0;
    box-sizing: border-box;
  }

  /* Ensure parent scroll works */
  html,
  body {
    height: 100%;
    overflow-x: hidden;
    font-family: "Poppins", sans-serif;
  }

  /* Sticky header */
  #header {
    position: fixed;
    top: 0;
    left: 0;
    width: 100vw;
    z-index: 1000;
    display: flex;
    flex-direction: row;
    justify-content: space-between;
    align-items: center;
    padding: 15px 0;
    backdrop-filter: blur(12px);
    -webkit-backdrop-filter: blur(12px);
    box-shadow: none !important;
    border-bottom: none !important;
    margin: 0;
  }

  /* Flex box for left/right header items */
  #header div {
    display: flex;
  }

  /* Ensures text/icons inside header are centered vertically */
  #header div p {
    display: flex;
    align-items: center;
  }

  /* Left section spacing */
  #header #header-title-box {
    margin-left: 5vw;
  }

  #header-title-box {
    display: flex;
    align-items: center;
  }

  /* Title style */
  #header #header-title-box #header-title {
    font-weight: 500;
    font-style: normal;
    font-size: calc(12px+1vw);
  }

  /* Hamburger Menu Styles */
  .hamburger-menu {
    display: none;
    flex-direction: column;
    justify-content: space-around;
    width: 30px;
    height: 25px;
    background: transparent;
    border: none;
    cursor: pointer;
    padding: 0;
    z-index: 1001;
  }

  .hamburger-line {
    width: 100%;
    height: 3px;
    background-color: #163d3b;
    border-radius: 2px;
    transition: all 0.3s ease;
  }


  .hamburger-menu.active .hamburger-line:nth-child(1) {
    transform: rotate(45deg) translate(6px, 6px);
  }

.search-parameters-div {
  display: flex;
  align-items: center;
  justify-content: center;
  margin: 4px 0px;
}
.sidebar {
  position: fixed;
  top: 0;
  left: -250px;
  width: 250px;
  height: 100%;
  background-color: white;
  transition: left 0.3s ease;
  z-index: 1000;
}

.sidebar.active {
  left: 0;
}





  .hamburger-menu.active .hamburger-line:nth-child(2) {
    opacity: 0;
  }

  .hamburger-menu.active .hamburger-line:nth-child(3) {
    transform: rotate(-45deg) translate(6px, -6px);
  }

  /* Navigation Menu Styles */
  #header #header-navigation {
    width: 40vw;
    justify-content: space-between;
  }

  #header #header-navigation p {
    font-family: "Poppins", sans-serif;
    font-weight: 300;
    font-style: normal;
    font-size: calc(9px + 0.4vw);
    transition: font-weight 0.1s, text-decoration 0.1s;
    cursor: pointer;
  }

  .nav-menu {
    display: flex;

    gap: 20px;
  }

  .nav-menu a {
    text-decoration: none;
    overflow: hidden;
    position: relative;
    display: inline-block;
    color: #000000; /* this is fine for light mode */
    font-weight: 700;
    font-style: normal;
    font-family: "Poppins", sans-serif;
  }
  

  .nav-menu a::before,
  .nav-menu a::after {
    content: "";
    position: absolute;
    left: 0;
    width: 100%;
  }

  .nav-menu a::before {
    background-color: #347034;
    height: 2px;
    bottom: 0;
    transform: scaleX(0);
    transform-origin: 100% 50%;
    transition: transform 0.3s cubic-bezier(0.76, 0, 0.24, 1);
  }

  .nav-menu a::after {
    content: attr(data-replace);
    height: 100%;
    top: 0;
    transform: translate3d(200%, 0, 0);
    transform-origin: 100% 50%;
    transition: transform 0.3s cubic-bezier(0.76, 0, 0.24, 1);
    color: #017c01;
    position: absolute;
  }
  /* Light Mode */
  .nav-menu a {
     color: #000000;
  }

  /* Dark Mode */
  [data-theme="dark"] .nav-menu a {
    color: #ffffff;
  }


  .nav-menu a span {
    display: inline-block;
    transition: transform 0.3s cubic-bezier(0.76, 0, 0.24, 1);
    /* background-color: #F4F7F2; */
  }

.footer-right .footer-right-box {
  text-decoration: none;
  color: black;
  display: block;
  width: 16vw;
  margin: 0px 2vw;
  cursor: pointer;
  border-radius: 20px;
  cursor: pointer;
  transition: background-color 0.3s ease, transform 0.3s ease;
}


  .nav-menu a:hover span {
    transform: translate3d(-200%, 0, 0);
  }

  .nav-menu a:hover::before {
    transform-origin: 0% 50%;
    transform: scaleX(1);
  }

  .nav-menu a:hover::after {
    transform: translate3d(0, 0, 0);
  }
  


  /* ------------------------------------------------ */
  #header #header-navigation p:hover {
    font-weight: 400;
    text-decoration: underline;
  }

  #header #header-signup-box {
    margin-right: 5vw;
    cursor: pointer;
    display: flex;
    align-items: center;
    gap: 4px;
  }

  #header #header-signup-box p {
    display: inline-flex;
    font-family: "Poppins", sans-serif;
    font-weight: 300;
    font-style: normal;
    font-size: calc(9px + 0.4vw);
    background-color: #163d3b;
    padding: 8px 30px;
    color: #dff8f8;
    border-radius: 30px;
    vertical-align: middle;
    align-items: center;
    max-height: 50px;
  }

  /* flex box solved */
  #main {
    display: flex;
    /* flex-direction: row; */
    margin: 5vw;
    padding-block: 30px;
    justify-content: center;
    align-items: center;
  }


  #main .welcome {
    font-weight: 600;
    font-size: calc(7px + 0.4vw);
    background-color: #f8e1ca;
    color: #eda950;
    width: fit-content;
    padding: 0px 15px;
    border-radius: 15px;
  }

  .main-text {
    font-family: "Poppins", sans-serif;
    font-weight: 200;
    font-style: italic;
    /* OR normal — choose one */
    font-size: calc(9px + 0.4vw);
  }

  .main-heading {
    font-family: "Open Sans", sans-serif;
    font-optical-sizing: auto;
    font-weight: 600;
    font-style: normal;
    font-optical-sizing: auto;
    font-variation-settings: "wdth" 100;
    font-size: calc(20px + 1.5vw);
    line-height: 1.6;
  }

  .main-text {
    margin: 10px 0px;
    /* padding: 20px; */
    /* background-color: red; */
  }

  .main-left-links {
    padding: 20px;
    display: flex;
    flex-direction: row;
  }

  .main-left-links .links-text {
    display: inline-flex;
    margin-right: 1vw;
    padding: 0px 30px;
    font-family: "Poppins", sans-serif;
    font-weight: 300;
    font-style: normal;
    font-size: calc(9px + 0.4vw);
    min-height: calc(50px - 0.4vw);
    align-items: center;
    border-radius: 30px;
    cursor: pointer;
  }

  .main-left-links .features-box {
    background-color: #f7b86e;
    color: #544c1e;
  }

  .main-left-links .try-box {
    border: solid 1px;
  }

  .main-right {
    display: flex;
    flex-direction: column;
    width: 50vw;
    align-items: center;
  }

  .main-right-box {
    background-color: #dae6d7;
    width: 30vw;
    border-radius: 15px;
  }

  .main-right-upper-box {
    margin: 20px;
    padding: 20px;
    background-color: #f5f9f3;
    border-radius: 15px;
  }

  .main-right-upper-box .right-text-div {
    padding: 15px;
  }

  .main-right-upper-box .right-text {
    display: inline-flex;
    font-family: "Poppins", sans-serif;
    font-weight: 500;
    font-style: normal;
    font-size: calc(12px + 0.4vw);
  }

  .main-right-upper-box .main-right-upper-box-progress {
    display: flex;
    flex-direction: row;
    justify-content: space-between;
  }

  .main-right-upper-box .main-right-upper-box-progress .small {
    font-weight: 300;
    padding: 15px;
  }

  .main-right-search {
    display: inline-flex;
    flex-direction: row;
    position: relative;
    z-index: 0;
    justify-content: center;
  }

  .main-right-search .search-icon {
    position: absolute;
    z-index: 1;
    opacity: 0.8;
    width: 16px;
    margin: 20px 20px;
  }


  .search-form-input-container {
    display: flex;
  }

  .hamburger-menu {
    display: flex;
  }

  .nav-menu {
    display: none;
  }





/* Mobile styles (600px and down) */
@media screen and (max-width: 600px) {
  /* Mobile Header Layout - Logo | Signup | Hamburger */
  #header {
    justify-content: flex-start;

    align-items: center;
  }

  .main-right-search .main-right-search-form-input {
    display: inline-flex;
    font-family: "Poppins", sans-serif;
    font-weight: 500;
    font-style: normal;
    background-color: #dfe9d7;
    border: none;
    border-radius: 10px;
    padding: 10px 30px;
    width: calc(30vw - 130px);
    margin: 10px 15px;
  }

.search-parameters-div {
  display: flex;
  align-items: center;
  justify-content: center;
  margin: 4px 0px;
}
.sidebar {
  position: fixed;
  top: 0;
  left: -250px;
  width: 250px;
  height: 100%;
  background-color: white;
  transition: left 0.3s ease;
  z-index: 1000;
}

.sidebar.active {
  left: 0;
}




  .search-parameters-div .search-parameters-select {
    display: flex;
    border: none;
    background-color: rgba(165, 201, 160, 0.5607843137);
    color: #000000;
    padding: 10px;
    border-radius: 20px;
    box-shadow: 0 2px 5px rgba(0, 0, 0, 0.1);
    transition: background-color 0.2s ease;
    cursor: pointer;
  }

  .search-parameters-div .search-parameters-select:focus {
    outline: none;
    background-color: rgba(165, 201, 160, 0.8156862745);
  }

  .search-parameters-div .search-parameters-option {
    border: none;
    border-radius: 30px;
    padding: 10px;
    background-color: rgba(165, 201, 160, 0.8156862745);
    color: #2E2E2E;
  }


  .About {
    font-family: "Poppins", sans-serif;
    display: flex;
    flex-wrap: wrap;
    justify-content: center;
    gap: 2rem;

    margin: 5vw;
    max-width: 1200px;
    margin-left: auto;
    margin-right: auto;
  }

  .About-left-box {
    flex: 1 1 300px;
    min-width: 280px;
  }

  .About-left-heading {
    font-weight: 500;
    font-size: 50px;
    align-items: center;
    letter-spacing: 0.1px;
  }

  .About-left-text {
    font-weight: 200;
    font-size: calc(15px + 0.4vw);
  }

  .About-left-link {
    font-weight: 500;
    font-size: calc(12px + 0.4vw);
    color: #6b6eb9;
    cursor: pointer;
  }

  .About-right {
    display: flex;
    flex-wrap: wrap;
    justify-content: center;
    gap: 1.5rem;
    flex: 2 1 500px;
  }

.footer-right .footer-right-box {
  text-decoration: none;
  color: black;
  display: block;
  width: 16vw;
  margin: 0px 2vw;
  cursor: pointer;
  border-radius: 20px;
  cursor: pointer;
  transition: background-color 0.3s ease, transform 0.3s ease;
}

  .About-right-box:hover {
    transform: scale(1.03);
    box-shadow: 0 4px 12px rgba(0, 0, 0, 0.1);
  }

  .About-right-heading {
    font-weight: 500px;
    font-size: calc(14px + 0.4vw);
    letter-spacing: 0.1px;
  }

  .About-right-text {
    font-weight: 300;
    font-style: italic;
    /* CORRECTED: Kept the italic style and removed the conflicting one */
    font-size: calc(9px + 0.4vw);
  }


  /* added Simple Fade-In Animation on Page Load */
    @keyframes fadeInUp {
      from {
        opacity: 0;
        transform: translateY(30px);
      }

      to {
        opacity: 1;
        transform: translateY(0);
      }
    }

.About-right-box {
  opacity: 0;
  animation: fadeInUp 0.8s ease forwards;
  animation-delay: 0.8s;
}

  /* RESPONSIVE BREAKPOINTS */

  /* Tablet styles (768px and down) */
  @media screen and (max-width: 768px) {
    #header {
      flex-wrap: wrap;
      padding: 15px 0;
    }

    #header #header-title-box {
      margin-left: 3vw;
    }

    #header #header-navigation {
      width: 40vw;
      justify-content: space-around;
    }

    #header #header-navigation p {
      font-size: calc(10px + 0.5vw);
    }

    #header #header-signup-box {
      margin-right: 3vw;
    }

    #header #header-signup-box p {
      padding: 8px 20px;
      font-size: calc(10px + 0.5vw);
    }

    #main {
      flex-direction: column;
      margin: 4vw;
      gap: 30px;
    }

    .main-right {
      width: 100%;
      align-items: center;
    }

    .main-right-box {
      width: 80vw;
      max-width: 500px;
    }

    .main-right-search .main-right-search-form-input {
      width: calc(80vw - 130px);
      max-width: calc(500px - 130px);
    }

    .footer {
      flex-direction: column;
      gap: 30px;
      margin: 4vw;
      align-items: center;
    }

    .footer .footer-left-box {
      max-width: 100%;
      text-align: center;
    }

    .footer-right {
      flex-wrap: wrap;
      gap: 20px;
      justify-content: center;
      width: 100%;
    }

  .footer-right .footer-right-box {
    width: calc(50% - 40px);
    margin: 10px;
    min-width: 250px;
    text-align: center;
  }
  .hamburger-menu {
    display: flex;
  }

  .nav-menu {
    display: none;
  }


}


  /* Mobile styles (600px and down) */
  @media screen and (max-width: 600px) {

    /* Mobile Header Layout - Logo | Signup | Hamburger */
    #header {
      justify-content: flex-start;
      align-items: center;
      gap: 15px;
    }

    #header #header-title-box {
      margin-left: 5vw;
      order: 1;
    }

    #header #header-signup-box {
      order: 2;
      margin-right: 0;
      margin-left: auto;
    }

    .hamburger-menu {
      display: flex;
      order: 3;
      position: static;
      margin-right: 5vw;
      transform: none;
    }

    #header #header-navigation {
      display: none;
      position: absolute;
      top: 100%;
      left: 0;
      right: 0;
      background-color: #f4f7f2;
      flex-direction: column;
      width: 100%;
      padding: 20px 0;
      box-shadow: 0 2px 10px rgba(0, 0, 0, 0.1);
      z-index: 1000;
      order: 4;
    }

    #header #header-navigation.show {
      display: flex;
    }

    #header #header-navigation p {
      padding: 15px 20px;
      margin: 5px 0;
      border-bottom: 1px solid #e0e0e0;
      width: 100%;
      justify-content: center;
      font-size: calc(12px + 0.5vw);
    }

    #header #header-navigation p:last-child {
      border-bottom: none;
    }

    #header #header-signup-box p {
      padding: 8px 15px;
      font-size: 12px;
    }

    .main-heading {
      font-size: calc(18px + 2vw);
    }

    .main-left-links {
      flex-direction: column;
      gap: 10px;
    }

    .main-left-links .links-text {
      margin-right: 0;
      text-align: center;
      justify-content: center;
    }

    .main-right-box {
      width: 90vw;
    }

    .main-right-search .main-right-search-form-input {
      width: calc(90vw - 130px);
    }

    .footer-right .footer-right-box {
      width: 100%;
      margin: 10px 0;
      text-align: center;
    }
  }

  /* Small mobile styles (480px and down) */
  @media screen and (max-width: 480px) {
    #header #header-title-box {
      margin-left: 4vw;
    }

    #header #header-title-box #header-title {
      font-size: calc(14px + 1.5vw);
    }

    .hamburger-menu {
      margin-right: 4vw;
    }

    #main {
      margin: 4vw 2vw;
    }

    .main-heading {
      font-size: calc(16px + 3vw);
      line-height: 1.4;
    }

    .main-text {
      font-size: calc(10px + 0.8vw);
    }

    .main-right-upper-box {
      margin: 15px;
    }

    .main-right-search .search-icon {
      width: 14px;
      margin: 18px 15px;
    }

    .main-right-search .main-right-search-form-input {
      padding: 8px 25px;
      font-size: 14px;
      width: calc(90vw - 110px);
    }

    .About {
      margin: 4vw 2vw;
    }

    .About .About-left-heading,
    .About-right .About-right-heading {
      font-size: calc(12px + 0.8vw);
    }

    .About .About-left-text,
    .About-right .About-right-text {
      font-size: calc(10px + 0.6vw);
    }

    .About-right .About-right-box {
      padding: 20px;
      margin: 10px 0;
    }
  }

  /* Extra small mobile styles (360px and down) */
  @media screen and (max-width: 360px) {
    #header #header-title-box #header-title {
      font-size: 16px;
    }

    #header #header-signup-box p {
      padding: 8px 10px;
      font-size: 10px;
    }

    .hamburger-menu {
      margin-right: 4vw;
      width: 25px;
      height: 20px;
    }

    .main-heading {
      font-size: 22px;
    }

    .main-text {
      font-size: 12px;
    }

    .main-left-links .links-text {
      padding: 0px 20px;
      font-size: 12px;
      min-height: 40px;
    }

    .main-right-box {
      width: 95vw;
    }

    .main-right-search .main-right-search-form-input {
      width: calc(95vw - 100px);
      padding: 6px 20px;
      font-size: 12px;
    }

    .right-text {
      font-size: 14px !important;
    }

    .footer .footer-left-heading,
    .footer-right .footer-right-heading {
      font-size: 14px;
    }

    .footer .footer-left-text,
    .footer-right .footer-right-text {
      font-size: 11px;
    }

    .footer-right .footer-right-box {
      padding: 15px;
      margin: 8px 0;
    }
  }

  /* Dark Mode Styles */
  [data-theme="dark"] {
    color-scheme: dark;
  }

  [data-theme="dark"] body {
    background-color: #0d0d0d;
    color: #f1f1f1;
    transition: background-color 0.3s ease, color 0.3s ease;
  }

  [data-theme="dark"] #header {
    background-color: #121212;
    border-bottom: 1px solid #2c2c2c;
  }

  [data-theme="dark"] #header #header-title {
    color: #ffffff;
  }

  [data-theme="dark"] .hamburger-line {
    background: #ffffff;
  }

  [data-theme="dark"] #header #header-navigation {
    background-color: #121212;
  }

[data-theme="dark"] .nav-menu a {
  color: #dff8f8;
}

[data-theme="dark"] .nav-menu a:hover {
  text-decoration: underline;
  color: #4CAF50;
}

  [data-theme="dark"] #header #header-navigation p {
    color: #e0e0e0;
  }

  [data-theme="dark"] #header #header-navigation p:hover {
    color: #ffffff;
  }

  [data-theme="dark"] #header #header-signup-box p {
    background-color: #2c5a57;
    color: #b8e6e1;
  }


[data-theme="dark"] .main-text {
  color: #e0e0e0;
}

  [data-theme="dark"] .main-heading {
    color: #ffffff;
  }

  [data-theme="dark"] .welcome {
    background-color: #3d2f1a;
    color: #d4a853;
  }

  [data-theme="dark"] .links-text {
    background-color: #1a1a1a;
    color: #e0e0e0;
    border: 1px solid #333;
  }

  [data-theme="dark"] .links-text:hover {
    background-color: #333;
    color: #ffffff;
  }

  [data-theme="dark"] .features-box {
    background-color: #4a3420;
    color: #d4a853;
  }

  [data-theme="dark"] .try-box {
    border-color: #444;
  }

  [data-theme="dark"] .main-right-box {
    background-color: #1a2e1a;
    color: #e0e0e0;
  }

  [data-theme="dark"] .main-right-upper-box {
    background-color: #0f1f0f;
    color: #e0e0e0;
  }

  [data-theme="dark"] .right-text {
    color: #e0e0e0;
  }

  [data-theme="dark"] .main-right-search-form-input {
    background-color: #1e1e1e;
    color: #ffffff;
    border: 1px solid #444;
  }

  [data-theme="dark"] .main-right-search-form-input::placeholder {
    color: #888;
  }

  [data-theme="dark"] .search-icon {
    color: #888;
  }

  [data-theme="dark"] .search-parameters-select {
    background-color: #2a3b2a;
    color: #f7b86e;
    border: 1px solid #f7b86e;
  }

  [data-theme="dark"] .search-parameters-select:focus {
    background-color: #1a2e1a;
    outline: none;
    border: 1px solid #f7b86e;
  }

  [data-theme="dark"] .search-parameters-option {
    background-color: #2a3b2a;
    color: #f7b86e;
  }

  [data-theme="dark"] .About-left-heading,
  [data-theme="dark"] .About-right-heading {
    color: #ffffff;
  }

  [data-theme="dark"] .About-left-text,
  [data-theme="dark"] .About-right-text {
    color: #cccccc;
  }

  [data-theme="dark"] .About-left-link {
    color: #8a8ddb;
  }

  [data-theme="dark"] .About-right .About-right-box:hover {
    background-color: #2a2a2a;
    color: #ffffff;
  }

  [data-theme="dark"] .About-right svg {
    stroke: #e0e0e0;
  }

  [data-theme="dark"] .modern-footer {
    background: linear-gradient(135deg, #0a1f1d 0%, #0d2420 100%);
  }

  [data-theme="dark"] .footer-logo {
    background: linear-gradient(135deg, #e0e0e0, #f7b86e);
    -webkit-background-clip: text;
    -webkit-text-fill-color: transparent;
    background-clip: text;
  }

  [data-theme="dark"] .footer-description {
    color: #a0c4c1;
  }

  [data-theme="dark"] .social-link {
    background: rgba(223, 248, 248, 0.05);
    border-color: rgba(223, 248, 248, 0.1);
  }

  [data-theme="dark"] .social-link:hover {
    background: rgba(223, 248, 248, 0.1);
    border-color: rgba(223, 248, 248, 0.2);
  }

  [data-theme="dark"] .footer-links h4,
  [data-theme="dark"] .footer-community h4 {
    color: #ffffff;
  }

  [data-theme="dark"] .footer-links a {
    color: #a0c4c1;
  }

  [data-theme="dark"] .footer-links a:hover {
    color: #dff8f8;
  }

  [data-theme="dark"] .oss-badge {
    background: rgba(223, 248, 248, 0.05);
    border-color: rgba(223, 248, 248, 0.1);
  }

  [data-theme="dark"] .oss-badge:hover {
    background: rgba(223, 248, 248, 0.1);
    border-color: rgba(223, 248, 248, 0.2);
  }

  [data-theme="dark"] .community-text {
    color: #a0c4c1;
  }

  [data-theme="dark"] .footer-divider {
    background: linear-gradient(90deg, transparent, rgba(223, 248, 248, 0.1), transparent);
  }

  [data-theme="dark"] .copyright,
  [data-theme="dark"] .footer-bottom-links a {
    color: #a0c4c1;
  }

  [data-theme="dark"] .footer-bottom-links a:hover {
    color: #dff8f8;
  }

  /* Responsive breakpoints integrated from paste-2.txt */

  /* General responsive styles */
  @media screen and (max-width: 768px) {
    body {
      font-size: 14px;
      padding-top: 8vh;
    }

    .container {
      padding: 10px;
    }
  }

  @media screen and (max-width: 600px) {
    .theme-toggle {
      width: 35px;
      height: 35px;
      margin-right: 10px;
    }

    .theme-toggle .sun-icon,
    .theme-toggle .moon-icon {
      width: 18px;
      height: 18px;
    }
  }

  @media screen and (max-width: 480px) {
    .theme-toggle {
      width: 32px;
      height: 32px;
      margin-right: 8px;
    }

    .theme-toggle .sun-icon,
    .theme-toggle .moon-icon {
      width: 16px;
      height: 16px;
    }
  }

  @media screen and (max-width: 360px) {
    .theme-toggle {
      width: 30px;
      height: 30px;
      margin-right: 6px;
    }

    .theme-toggle .sun-icon,
    .theme-toggle .moon-icon {
      width: 14px;
      height: 14px;
    }
  }


  /* Modern Footer Styles */
  .modern-footer {
    background: linear-gradient(135deg, #163d3b 0%, #1a4441 100%);
    color: #dff8f8;
    padding: 60px 5vw 40px;
    position: relative;
    overflow: hidden;
  }

  .modern-footer::before {
    content: '';
    position: absolute;
    top: 0;
    left: 0;
    right: 0;
    height: 1px;
    background: linear-gradient(90deg, transparent, rgba(74, 138, 133, 0.5), transparent);
  }

  .footer-container {
    max-width: 1200px;
    margin: 0 auto;
  }

  .footer-top {
    display: grid;
    grid-template-columns: 2fr 1fr 1fr;
    gap: 60px;
    margin-bottom: 50px;
  }

  /* Footer Brand Section */
  .footer-brand {
    max-width: 400px;
  }

  .footer-logo {
    font-size: 32px;
    font-weight: 600;
    margin-bottom: 20px;
    background: linear-gradient(135deg, #c7c6c0, #f7b86e);
    -webkit-background-clip: text;
    -webkit-text-fill-color: transparent;
    background-clip: text;
    font-family: "Poppins", sans-serif;
    /* background-color: #f7b86e; */
    /* color: #544c1e; */
  }

  .footer-description {
    font-size: 16px;
    line-height: 1.7;
    color: #b8d4d1;
    margin-bottom: 30px;
    font-weight: 300;
  }

  /* Social Links */
  .social-links {
    display: flex;
    gap: 16px;
  }

  .social-link {
    display: inline-flex;
    align-items: center;
    justify-content: center;
    width: 48px;
    height: 48px;
    background: rgba(223, 248, 248, 0.1);
    border: 1px solid rgba(223, 248, 248, 0.2);
    border-radius: 12px;
    color: #dff8f8;
    text-decoration: none;
    transition: all 0.3s ease;
    backdrop-filter: blur(10px);
    box-shadow: 0 0 0 transparent;
    /* base state */
  }

  .social-link:hover {
    background: rgba(223, 248, 248, 0.2);
    border-color: rgba(223, 248, 248, 0.4);
    transform: translateY(-2px);
    box-shadow:
      0 4px 12px rgba(223, 248, 248, 0.3),
      0 0 10px rgba(223, 248, 248, 0.4);
    /* glow effect */
  }


  /* Footer Links Section */
  .footer-links h4 {
    font-size: 18px;
    font-weight: 500;
    margin-bottom: 24px;
    color: #dff8f8;
  }

  .footer-links ul {
    list-style: none;
  }

  .footer-links li {
    margin-bottom: 12px;
  }

  .footer-links a {
    color: #b8d4d1;
    text-decoration: none;
    font-size: 15px;
    font-weight: 300;
    transition: all 0.3s ease;
    position: relative;
  }

  .footer-links a:hover {
    color: #dff8f8;
    transform: translateX(4px);
  }

  .footer-links a::before {
    content: '';
    position: absolute;
    left: -20px;
    top: 50%;
    transform: translateY(-50%);
    width: 0;
    height: 2px;
    background: linear-gradient(90deg, #a5c9a0, #f7b86e);
    transition: width 0.3s ease;
  }

  .footer-links a:hover::before {
    width: 12px;
  }

  /* Footer Community Section */
  .footer-community h4 {
    font-size: 18px;
    font-weight: 500;
    margin-bottom: 24px;
    color: #dff8f8;
  }

  .community-badges {
    display: flex;
    flex-direction: column;
    gap: 16px;
    margin-bottom: 20px;
  }

  .gssoc-badge img {
    height: 32px;
    border-radius: 6px;
    transition: transform 0.3s ease;
  }

  .gssoc-badge:hover img {
    transform: scale(1.05);
  }

  .oss-link {
    text-decoration: none;
  }

  .oss-badge {
    display: flex;
    align-items: center;
    gap: 0.5rem;

    border: 1px solid #e2e8f0;
    color: #1e293b;
    border-radius: 20px;
    /* Pill shape */

    /* CHANGE THIS: Adjust padding to change the badge's overall size */
    padding: 8px 14px;

    transition: background-color 0.2s ease;
  }


  .oss-badge img {
    width: 25px;
    height: 25px;
  }

  .oss-badge span {
    font-size: 14px;
    color: #dff8f8;

  }

  .community-text {
    color: #b8d4d1;
    font-size: 14px;
    font-weight: 300;
    line-height: 1.6;
  }

  /* Footer Bottom */
  .footer-divider {
    height: 1px;
    background: linear-gradient(90deg, transparent, rgba(223, 248, 248, 0.2), transparent);
    margin-bottom: 30px;
  }

  .footer-bottom-content {
    display: flex;
    justify-content: space-between;
    align-items: center;
    flex-wrap: wrap;
    gap: 20px;
  }

  .copyright {
    color: #b8d4d1;
    font-size: 14px;
    font-weight: 300;
  }

  .footer-bottom-links {
    display: flex;
    gap: 32px;
  }

  .footer-bottom-links a {
    color: #b8d4d1;
    text-decoration: none;
    font-size: 14px;
    font-weight: 300;
    transition: color 0.3s ease;
  }

  .footer-bottom-links a:hover {
    color: #dff8f8;
  }

  /* Responsive Design */

  /* Tablet styles (768px and down) */
  @media screen and (max-width: 768px) {
    .modern-footer {
      padding: 50px 4vw 30px;
    }

    .footer-top {
      grid-template-columns: 1fr;
      gap: 40px;
    }

    .footer-brand {
      max-width: 100%;
      text-align: center;
    }

    .footer-logo {
      font-size: 28px;
    }

    .social-links {
      justify-content: center;
    }

    .footer-links,
    .footer-community {
      text-align: center;
    }

    .community-badges {
      align-items: center;
    }

    .footer-bottom-content {
      flex-direction: column;
      text-align: center;
    }

    .footer-bottom-links {
      gap: 24px;
    }
  }

  /* Mobile styles (600px and down) */
  @media screen and (max-width: 600px) {
    .main-content {
      padding: 40px 20px;
    }

    .preview-text h2 {
      font-size: 24px;
    }

    .preview-text p {
      font-size: 14px;
    }

    .modern-footer {
      padding: 40px 3vw 25px;
    }

    .footer-top {
      gap: 35px;
    }

    .footer-logo {
      font-size: 26px;
      margin-bottom: 16px;
    }

    .footer-description {
      font-size: 15px;
      margin-bottom: 25px;
    }

    .social-links {
      gap: 12px;
    }

    .social-link {
      width: 44px;
      height: 44px;
    }

    .footer-links h4,
    .footer-community h4 {
      font-size: 17px;
      margin-bottom: 20px;
    }

    .footer-links a {
      font-size: 14px;
    }

    .community-badges {
      gap: 12px;
    }

    .gssoc-badge img {
      height: 28px;
    }

    .oss-badge {
      padding: 6px 12px;
      font-size: 13px;
    }

    .footer-bottom-links {
      flex-direction: column;
      gap: 16px;
    }

    .copyright,
    .footer-bottom-links a {
      font-size: 13px;
    }
  }


  /* Small mobile styles (480px and down) */
  @media screen and (max-width: 480px) {
    .modern-footer {
      padding: 35px 4vw 20px;
    }

    .footer-top {
      gap: 30px;
    }

    .footer-logo {
      font-size: 24px;
    }

    .footer-description {
      font-size: 14px;
      line-height: 1.6;
    }

    .social-link {
      width: 40px;
      height: 40px;
    }

    .footer-links h4,
    .footer-community h4 {
      font-size: 16px;
      margin-bottom: 18px;
    }

    .community-text {
      font-size: 13px;
    }

    .gssoc-badge img {
      height: 26px;
    }

    .oss-badge {
      padding: 5px 10px;
      font-size: 12px;
      gap: 6px;
    }
  }

  /* Extra small mobile styles (360px and down) */
  @media screen and (max-width: 360px) {
    .preview-text h2 {
      font-size: 20px;
    }

    .modern-footer {
      padding: 30px 5vw 18px;
    }

    .footer-logo {
      font-size: 22px;
    }

    .footer-description {
      font-size: 13px;
    }

    .social-link {
      width: 36px;
      height: 36px;
    }

    .footer-links h4,
    .footer-community h4 {
      font-size: 15px;
    }

    .footer-links a {
      font-size: 13px;
    }

    .community-text {
      font-size: 12px;
    }

    .copyright,
    .footer-bottom-links a {
      font-size: 12px;
    }

  }


  /* ===== Upload Page Navbar Styling ===== */
  nav {
    display: flex;
    justify-content: center;
    align-items: center;
    gap: 30px;
    padding-bottom: 15px;
    font-family: 'Segoe UI', Tahoma, Geneva, Verdana, sans-serif;
  }

  nav a {
    text-decoration: none;
    color: #333;
    font-size: 16px;
    font-weight: 600;
    text-transform: uppercase;
    padding: 20px 0px 12px 12px;
    transition: all 0.3s ease;
    border-radius: 4px;
  }

  nav a:hover {
    color: #4CAF50;
  }

  .links-text {
    cursor: pointer;
    transition: all 0.3s ease;
  }

  .links-text:hover {
    font-weight: 400;
    text-decoration: underline;
  }


  .footer {
    background-color: #1e1e1e;
    color: #fff;
    text-align: center;
    padding: 20px 10px;
    margin-top: 50px;
    font-size: 14px;
  }

  .footer-content p {
    margin: 5px 0;

  }


  @media (max-width: 600px) {
    .footer {
      font-size: 12px;
      padding: 15px 5px;
    }

  }

  /* Hover and Shadow Effects */
  button,
  img,
  .card,
  .hover-effect {
    transition: box-shadow 0.3s ease, transform 0.3s ease;

}
.bookmark-btn {
  margin-top: 10px;
  padding: 6px 12px;
  font-size: 0.9rem;
  background-color: #f7b86e;
  color: white;
  border: none;
  border-radius: 6px;
  cursor: pointer;
}

.bookmark-btn.bookmarked {
  background-color: #f3a847;
}


.rating {
  margin-top: 10px;
}

.rating .star {
  font-size: 20px;
  cursor: pointer;
  color: #ccc;
  transition: color 0.3s;
}

.rating .star.filled {
  color: #f7b86e;
}

@media (max-width: 770px) and (min-width: 599px) {
  .main-left {
    display: flex;
    flex-direction: column;
    align-items: center;
    text-align: center;
    padding-top: 1rem;
    gap: 1rem;
  }

  .main-left-links {
    display: flex;
    flex-direction: row;
    gap: 0.75rem;
    width: 58%;
    align-items: center;
  }

  .main-left-links .links-text {
    width: 90%;
    max-width: 300px;
    padding: 0.75rem 1rem;
    text-align: center;
    justify-content: center;
  }
}
/* Hover and Shadow Effects */
button,img, .card, .hover-effect {
  transition: box-shadow 0.3s ease, transform 0.3s ease;
}
main{

  button:hover,
  img:hover,
  .card:hover,
  .hover-effect:hover {
    box-shadow: 0 4px 16px rgba(0, 0, 0, 0.15), 0 1.5px 4px rgba(0, 0, 0, 0.10);
    transform: scale(1.04);
    z-index: 2;
  }

  .to_top {
    bottom: 10px;
    right: 40px;
    position: fixed;

  }

  #scroll_top_btn {
    color: #ab8335;
    font-weight: bolder;
    font-size: larger;
  }

    
}

.feature-cards-container {
  display: flex;
  justify-content: space-between;
  align-items: stretch;
  gap: 32px;
  margin: 32px 0;
}

/* Light mode styles (default) */
.feature-card {
  background: #d2e6ce;
  color: #222;
  border-radius: 20px;
  box-shadow: 0 2px 12px rgba(0,0,0,0.06);
  padding: 32px 28px;
  flex: 1 1 0;
  display: flex;
  flex-direction: column;
  align-items: center;
  min-width: 220px;
  max-width: 350px;
  transition: box-shadow 0.2s, transform 0.2s;
}

.feature-card .About-right-heading,
.feature-card .About-right-text {
  color: #222;
}

.feature-card svg {
  stroke: #1d1d1d !important;
}

[data-theme="dark"] .feature-card {
  background: #223024;
  color: #f7f7f7;
  box-shadow: 0 2px 12px rgba(0,0,0,0.18);
}
[data-theme="dark"] .feature-card .About-right-heading,
[data-theme="dark"] .feature-card .About-right-text {
  color: #f7f7f7;
}
[data-theme="dark"] .feature-card svg {
  stroke: #f7b86e !important;
}
[data-theme="dark"] .feature-card:hover {
  box-shadow: 0 6px 24px rgba(247,184,110,0.18);
}

.feature-card:hover {
  box-shadow: 0 6px 24px rgba(76,175,80,0.13);
  transform: translateY(-4px) scale(1.03);
}

  .feature-card svg {
    margin-bottom: 18px;
  }

  .feature-card .About-right-heading {
    margin-bottom: 8px;
    font-size: 1.25rem;
    font-weight: 500;
    text-align: center;
  }

  .feature-card .About-right-text {
    font-size: 1rem;
    font-style: italic;
    color: #222;
    text-align: center;
  }





/* Note Styling */
/* Container for all notes */
#notesContainer {
  display: grid;
  grid-template-columns: repeat(auto-fill, minmax(280px, 1fr));
  gap: 1.5rem;
  padding: 2rem;
  font-family: 'Poppins', sans-serif;
}

/* Each note card */
.note-card {
  height: 30vh;
  display: flex;
  align-items: center;
  justify-content: space-between;
  background-color: #ffffff;
  border-radius: 1rem;
  padding: 1.5rem;
  /* border: 1px solid black; */
  box-shadow: 0 6px 18px rgba(0, 0, 0, 0.1);
  transition: transform 0.2s ease, box-shadow 0.2s ease;
}
.note-card .mark{
  display: flex;align-items: center;
  justify-content: center;
  flex-direction: column;
}
.note-card:hover {
  transform: translateY(-2px);
  box-shadow: 0 10px 24px rgba(0, 0, 0, 0.15);
}

/* Headings */
.note-card h3 {
  margin-top: 0;
  font-size: 1.3rem;
  color: #090909;
}
.note-card h3:hover {
  margin-top: 0;
  font-size: 1.4rem;
  text-decoration: none;
}

/* Paragraph styling */
.note-card p {
  margin: 0.4rem 0;
  color: #555;
}

/* Download link */
.note-card a {
  display: inline-block;
  margin-top: 0.8rem;
  background-color: #4caf50;
  color: #fff;
  padding: 0.5rem 1rem;
  border-radius: 0.5rem;
  text-decoration: none;
  font-weight: 500;
  transition: background-color 0.3s;
}

.note-card a:hover {
  background-color: #3ca041;
}

/* Bookmark button */
.bookmark-btn {
  margin-top: 1rem;
  background: none;
  border: 2px solid #ffa000;
  color: #ffa000;
  padding: 0.4rem 0.8rem;
  border-radius: 0.5rem;
  cursor: pointer;
  font-weight: 600;
  transition: all 0.3s ease;
}

.bookmark-btn:hover {
  background-color: #ffe082;
  color: #000;
}

<<<<<<< HEAD

}

=======
.bookmark-btn.bookmarked {
  background-color: #ffd54f;
  color: #000;
  border-color: #ffca28;
}

/* Star rating */
.rating {
  margin-top: 1rem;
}

.rating .star {
  font-size: 1.3rem;
  color: #ccc;
  cursor: pointer;
  transition: color 0.2s;
}


  @media (max-width: 900px) {
    .feature-cards-container {
      flex-direction: column;
      gap: 24px;
      align-items: center;
    }
    .feature-card {
      max-width: 90vw;
      width: 100%;
    }
  }

}
>>>>>>> 5a5589e5
<|MERGE_RESOLUTION|>--- conflicted
+++ resolved
@@ -2208,11 +2208,6 @@
   color: #000;
 }
 
-<<<<<<< HEAD
-
-}
-
-=======
 .bookmark-btn.bookmarked {
   background-color: #ffd54f;
   color: #000;
@@ -2244,5 +2239,3 @@
     }
   }
 
-}
->>>>>>> 5a5589e5
