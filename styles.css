@import url("https://fonts.googleapis.com/css2?family=Open+Sans:wght@600&family=Poppins:ital,wght@0,100;0,200;0,300;0,400;0,500;0,600;0,700;0,800;0,900;1,100;1,200;1,300;1,400;1,500;1,600;1,700;1,800;1,900");

body {
  background-color: #f4f7f2;
  margin: 0;
  padding: 0;
  padding-top: 64px;
}


.theme-toggle {
  display: flex;
  align-items: center;
  justify-content: center;
  width: 40px;
  height: 40px;
  background: rgba(22, 61, 59, 0.1);
  border: 1px solid rgba(22, 61, 59, 0.2);
  border-radius: 50%;
  cursor: pointer;
  transition: all 0.3s ease;
  margin-right: 15px;
  position: relative;
  overflow: hidden;
}

.theme-toggle:hover {
  background: rgba(22, 61, 59, 0.2);
  border-color: rgba(22, 61, 59, 0.3);
  transform: scale(1.05);
}

.theme-toggle .sun-icon,
.theme-toggle .moon-icon {
  position: absolute;
  top: 50%;
  left: 50%;
  transform: translate(-50%, -50%);
  transition: all 0.3s ease;
  color: #163d3b;
}

.theme-toggle .sun-icon {
  opacity: 1;
  visibility: visible;
}

.theme-toggle .moon-icon {
  opacity: 0;
  visibility: hidden;
}

/* Dark mode theme toggle button styles */
[data-theme="dark"] .theme-toggle {
  background: rgba(223, 248, 248, 0.1);
  border-color: rgba(223, 248, 248, 0.2);
}

[data-theme="dark"] .theme-toggle:hover {
  background: rgba(223, 248, 248, 0.2);
  border-color: rgba(223, 248, 248, 0.3);
}

[data-theme="dark"] .theme-toggle .sun-icon,
[data-theme="dark"] .theme-toggle .moon-icon {
  color: #dff8f8;
}

[data-theme="dark"] .theme-toggle .sun-icon {
  opacity: 0;
  visibility: hidden;
}

[data-theme="dark"] .theme-toggle .moon-icon {
  opacity: 1;
  visibility: visible;
}

/* Integrated code from paste-2.txt (lines 90 to 154) */

/* Example integrated styles (replace with actual content from paste-2.txt) */
.example-class {
  color: #333;
  font-size: 16px;
  margin: 10px;
}

.another-example {
  display: flex;
  justify-content: center;
  align-items: center;
  padding: 20px;
}
/* Navigation Menu Styles with updated order for theme toggle */
/* General reset if needed */
* {
  margin: 0;
  padding: 0;
  box-sizing: border-box;
}

/* Ensure parent scroll works */
html, body {
  height: 100%;
  overflow-x: hidden;
  font-family: "Poppins", sans-serif;
}

/* Sticky header */
#header {
  position: fixed;
  top: 0;
  left: 0;
  width: 100vw;
  z-index: 1000;
  display: flex;
  flex-direction: row;
  justify-content: space-between;
  align-items: center;
  padding: 10px 0;
  background: rgba(255,255,255,0.92);
  backdrop-filter: blur(12px);
  -webkit-backdrop-filter: blur(12px);
  box-shadow: none !important;
  border-bottom: none !important;
  margin: 0;
}

/* Flex box for left/right header items */
#header div {
  display: flex;
}

/* Ensures text/icons inside header are centered vertically */
#header div p {
  display: flex;
  align-items: center;
}

/* Left section spacing */
#header #header-title-box {
  margin-left: 5vw;
}

/* Title style */
#header #header-title-box #header-title {
  font-weight: 500;
  font-style: normal;
  font-size: calc(12px+1vw);
}


/* Hamburger Menu Styles */
.hamburger-menu {
  display: none;
  flex-direction: column;
  justify-content: space-around;
  width: 30px;
  height: 25px;
  background: transparent;
  border: none;
  cursor: pointer;
  padding: 0;
  z-index: 1001;
}

.hamburger-line {
  width: 100%;
  height: 3px;
  background-color: #163d3b;
  border-radius: 2px;
  transition: all 0.3s ease;
}

.hamburger-menu.active .hamburger-line:nth-child(1) {
  transform: rotate(45deg) translate(6px, 6px);
}

.hamburger-menu.active .hamburger-line:nth-child(2) {
  opacity: 0;
}

.hamburger-menu.active .hamburger-line:nth-child(3) {
  transform: rotate(-45deg) translate(6px, -6px);
}

/* Navigation Menu Styles */
#header #header-navigation {
  width: 30vw;
  justify-content: space-between;
}

#header #header-navigation p {
  font-family: "Poppins", sans-serif;
  font-weight: 300;
  font-style: normal;
  font-size: calc(9px + 0.4vw);
  transition: font-weight 0.1s, text-decoration 0.1s;
  cursor: pointer;
}

.nav-menu a{
  text-decoration: none;
  color: #000000;
  font-style: normal;
  margin-top: 20px;
  font-family: "Poppins", sans-serif;
  
}
.nav-menu a:hover{
  text-decoration: underline;
  color: green;
}
#header #header-navigation p:hover {
  font-weight: 400;
  text-decoration: underline;
}

#header #header-signup-box {
  margin-right: 5vw;
  cursor: pointer;
  display: flex;
  align-items: center;
  gap: 4px;
}

#header #header-signup-box p {
  display: inline-flex;
  font-family: "Poppins", sans-serif;
  font-weight: 300;
  font-style: normal;
  font-size: calc(9px + 0.4vw);
  background-color: #163d3b;
  padding: 8px 30px;
  color: #dff8f8;
  border-radius: 30px;
  vertical-align: middle;
  align-items: center;
  max-height: 50px;
}

#main {
  display: flex;
  flex-direction: row;
  margin: 5vw;
  justify-content: space-between;
}

#main .welcome {
  font-weight: 600;
  font-size: calc(7px + 0.4vw);
  background-color: #f8e1ca;
  color: #eda950;
  width: fit-content;
  padding: 0px 15px;
  border-radius: 15px;
}

.main-text {
  font-family: "Poppins", sans-serif;
  font-weight: 200;
  font-style: italic;
  font-style: normal;
  font-size: calc(9px + 0.4vw);
}

.main-heading {
  font-family: "Open Sans", sans-serif;
  font-optical-sizing: auto;
  font-weight: 600;
  font-style: normal;
  font-variation-settings: "wdth" 100;
  font-size: calc(20px + 1.5vw);
  line-height: 1.6;
}

.main-left-links {
  display: flex;
  flex-direction: row;
}

.main-left-links .links-text {
  display: inline-flex;
  margin-right: 1vw;
  padding: 0px 30px;
  font-family: "Poppins", sans-serif;
  font-weight: 300;
  font-style: normal;
  font-size: calc(9px + 0.4vw);
  min-height: calc(50px - 0.4vw);
  align-items: center;
  border-radius: 30px;
  cursor: pointer;
}

.main-left-links .features-box {
  background-color: #f7b86e;
  color: #544c1e;
}

.main-left-links .try-box {
  border: solid 1px;
}

.main-right {
  display: flex;
  flex-direction: column;
  width: 50vw;
  align-items: center;
}

.main-right-box {
  background-color: #dae6d7;
  width: 30vw;
  border-radius: 15px;
}

.main-right-upper-box {
  margin: 20px;
  background-color: #f5f9f3;
  border-radius: 15px;
}

.main-right-upper-box .right-text-div {
  padding: 15px;
}

.main-right-upper-box .right-text {
  display: inline-flex;
  font-family: "Poppins", sans-serif;
  font-weight: 500;
  font-style: normal;
  font-size: calc(12px + 0.4vw);
}

.main-right-upper-box .main-right-upper-box-progress {
  display: flex;
  flex-direction: row;
  justify-content: space-between;
}

.main-right-upper-box .main-right-upper-box-progress .small {
  font-weight: 300;
  padding: 15px;
}

.main-right-search {
  display: inline-flex;
  flex-direction: row;
  position: relative;
  z-index: 0;
  justify-content: center;
}

.main-right-search .search-icon {
  position: absolute;
  z-index: 1;
  opacity: 0.8;
  width: 16px;
  margin: 20px 20px;
}

.main-right-search .main-right-search-form-input {
  display: inline-flex;
  font-family: "Poppins", sans-serif;
  font-weight: 500;
  font-style: normal;
  background-color: #dfe9d7;
  border: none;
  border-radius: 10px;
  padding: 10px 30px;
  width: calc(30vw - 130px);
  margin: 10px 15px;
}

.search-parameters-div {
  display: flex;
  align-items: center;
  justify-content: center;
  margin: 4px 0px;
}

.search-parameters-div .search-parameters-select {
  display: flex;
  border: none;
  background-color: rgba(165, 201, 160, 0.5607843137);
  color: #000000;
  padding: 10px;
  border-radius: 20px;
  box-shadow: 0 2px 5px rgba(0, 0, 0, 0.1);
  transition: background-color 0.2s ease;
  cursor: pointer;
}

.search-parameters-div .search-parameters-select:focus {
  outline: none;
  background-color: rgba(165, 201, 160, 0.8156862745);
}

.search-parameters-div .search-parameters-option {
  border: none;
  border-radius: 30px;
  padding: 10px;
  background-color: rgba(165, 201, 160, 0.8156862745);
  color: #2E2E2E;
}


.About {
  font-family: "Poppins", sans-serif;
  display: flex;
  flex-wrap: wrap; 
  justify-content: center;
  gap: 2rem; 
 
  margin: 5vw;
  max-width: 1200px; 
  margin-left: auto;
  margin-right: auto;
}

.About-left-box {
  flex: 1 1 300px; 
  min-width: 280px;
}

.About-left-heading {
  font-weight: 500;
  font-size: 50px;
  align-items: center;
  letter-spacing: 0.1px;
}

.About-left-text {
  font-weight: 200;
  font-size: calc(15px + 0.4vw);
}

.About-left-link {
  font-weight: 500;
  font-size: calc(12px + 0.4vw);
  color: #6b6eb9;
  cursor: pointer;
}


.About-right {
  display: flex;
  flex-wrap: wrap;
  justify-content: center;
  gap: 1.5rem;
  flex: 2 1 500px; 
}

.About-right-box {
  flex: 1 1 200px;
  padding: 1.5rem; 
  background-color: rgba(165, 201, 160, 0.5607843137);
  border-radius: 20px;
  cursor: pointer;
  transition: background-color 0.3s ease, transform 0.3s ease;
}

.About-right-box:hover {
  background-color: #e6ebe5;
  transform: translateY(-5px); /* Adds a nice "lift" effect on hover */
}

.About-right-heading {
  font-weight: 500px;
  font-size: calc(14px + 0.4vw);
  letter-spacing: 0.1px;
}

.About-right-text {
  font-weight: 300;
  font-style: italic; /* CORRECTED: Kept the italic style and removed the conflicting one */
  font-size: calc(9px + 0.4vw);
}

/* RESPONSIVE BREAKPOINTS */

/* Tablet styles (768px and down) */
@media screen and (max-width: 768px) {
  #header {
    flex-wrap: wrap;
    padding: 15px 0;
  }

  #header #header-title-box {
    margin-left: 3vw;
  }

  #header #header-navigation {
    width: 40vw;
    justify-content: space-around;
  }

  #header #header-navigation p {
    font-size: calc(10px + 0.5vw);
  }

  #header #header-signup-box {
    margin-right: 3vw;
  }

  #header #header-signup-box p {
    padding: 8px 20px;
    font-size: calc(10px + 0.5vw);
  }

  #main {
    flex-direction: column;
    margin: 4vw;
    gap: 30px;
  }

  .main-right {
    width: 100%;
    align-items: center;
  }

  .main-right-box {
    width: 80vw;
    max-width: 500px;
  }

  .main-right-search .main-right-search-form-input {
    width: calc(80vw - 130px);
    max-width: calc(500px - 130px);
  }

  .footer {
    flex-direction: column;
    gap: 30px;
    margin: 4vw;
    align-items: center;
  }

  .footer .footer-left-box {
    max-width: 100%;
    text-align: center;
  }

  .footer-right {
    flex-wrap: wrap;
    gap: 20px;
    justify-content: center;
    width: 100%;
  }

  .footer-right .footer-right-box {
    width: calc(50% - 40px);
    margin: 10px;
    min-width: 250px;
    text-align: center;
  }
}

/* Mobile styles (600px and down) */
@media screen and (max-width: 600px) {
  /* Mobile Header Layout - Logo | Signup | Hamburger */
  #header {
    justify-content: flex-start;
    align-items: center;
    gap: 15px;
  }
  
  #header #header-title-box {
    margin-left: 5vw;
    order: 1;
  }
  
  #header #header-signup-box {
    order: 2;
    margin-right: 0;
    margin-left: auto;
  }
  
  .hamburger-menu {
    display: flex;
    order: 3;
    position: static;
    margin-right: 5vw;
    transform: none;
  }

  #header #header-navigation {
    display: none;
    position: absolute;
    top: 100%;
    left: 0;
    right: 0;
    background-color: #f4f7f2;
    flex-direction: column;
    width: 100%;
    padding: 20px 0;
    box-shadow: 0 2px 10px rgba(0,0,0,0.1);
    z-index: 1000;
    order: 4;
  }

  #header #header-navigation.show {
    display: flex;
  }

  #header #header-navigation p {
    padding: 15px 20px;
    margin: 5px 0;
    border-bottom: 1px solid #e0e0e0;
    width: 100%;
    justify-content: center;
    font-size: calc(12px + 0.5vw);
  }

  #header #header-navigation p:last-child {
    border-bottom: none;
  }

  #header #header-signup-box p {
    padding: 8px 15px;
    font-size: 12px;
  }

  .main-heading {
    font-size: calc(18px + 2vw);
  }

  .main-left-links {
    flex-direction: column;
    gap: 10px;
  }

  .main-left-links .links-text {
    margin-right: 0;
    text-align: center;
    justify-content: center;
  }

  .main-right-box {
    width: 90vw;
  }

  .main-right-search .main-right-search-form-input {
    width: calc(90vw - 130px);
  }

  .footer-right .footer-right-box {
    width: 100%;
    margin: 10px 0;
    text-align: center;
  }
}

/* Small mobile styles (480px and down) */
@media screen and (max-width: 480px) {
  #header #header-title-box {
    margin-left: 4vw;
  }

  #header #header-title-box #header-title {
    font-size: calc(14px + 1.5vw);
  }

  .hamburger-menu {
    margin-right: 4vw;
  }

  #main {
    margin: 4vw 2vw;
  }

  .main-heading {
    font-size: calc(16px + 3vw);
    line-height: 1.4;
  }

  .main-text {
    font-size: calc(10px + 0.8vw);
  }

  .main-right-upper-box {
    margin: 15px;
  }

  .main-right-search .search-icon {
    width: 14px;
    margin: 18px 15px;
  }

  .main-right-search .main-right-search-form-input {
    padding: 8px 25px;
    font-size: 14px;
    width: calc(90vw - 110px);
  }

  .About {
    margin: 4vw 2vw;
  }

  .About .About-left-heading,
  .About-right .About-right-heading {
    font-size: calc(12px + 0.8vw);
  }

  .About .About-left-text,
  .About-right .About-right-text {
    font-size: calc(10px + 0.6vw);
  }

  .About-right .About-right-box {
    padding: 20px;
    margin: 10px 0;
  }
}

/* Extra small mobile styles (360px and down) */
@media screen and (max-width: 360px) {
  #header #header-title-box #header-title {
    font-size: 16px;
  }

  #header #header-signup-box p {
    padding: 8px 10px;
    font-size: 10px;
  }

  .hamburger-menu {
    margin-right: 4vw;
    width: 25px;
    height: 20px;
  }

  .main-heading {
    font-size: 22px;
  }

  .main-text {
    font-size: 12px;
  }

  .main-left-links .links-text {
    padding: 0px 20px;
    font-size: 12px;
    min-height: 40px;
  }

  .main-right-box {
    width: 95vw;
  }

  .main-right-search .main-right-search-form-input {
    width: calc(95vw - 100px);
    padding: 6px 20px;
    font-size: 12px;
  }

  .right-text {
    font-size: 14px !important;
  }

  .footer .footer-left-heading,
  .footer-right .footer-right-heading {
    font-size: 14px;
  }

  .footer .footer-left-text,
  .footer-right .footer-right-text {
    font-size: 11px;
  }

  .footer-right .footer-right-box {
    padding: 15px;
    margin: 8px 0;
  }
}



/* Dark Mode Styles */
[data-theme="dark"] {
  color-scheme: dark;
}

[data-theme="dark"] body {
  background-color: #0d0d0d;
  color: #f1f1f1;
  transition: background-color 0.3s ease, color 0.3s ease;
}

[data-theme="dark"] #header {
  background-color: #121212;
  border-bottom: 1px solid #2c2c2c;
}

[data-theme="dark"] #header #header-title {
  color: #ffffff;
}

[data-theme="dark"] .hamburger-line {
  background: #ffffff;
}

[data-theme="dark"] #header #header-navigation {
  background-color: #121212;
}

[data-theme="dark"] #header #header-navigation p {
  color: #e0e0e0;
}

[data-theme="dark"] #header #header-navigation p:hover {
  color: #ffffff;
}

[data-theme="dark"] #header #header-signup-box p {
  background-color: #2c5a57;
  color: #b8e6e1;
}

[data-theme="dark"] .main-text {
  color: #e0e0e0;
}

[data-theme="dark"] .main-heading {
  color: #ffffff;
}

[data-theme="dark"] .welcome {
  background-color: #3d2f1a;
  color: #d4a853;
}

[data-theme="dark"] .links-text {
  background-color: #1a1a1a;
  color: #e0e0e0;
  border: 1px solid #333;
}

[data-theme="dark"] .links-text:hover {
  background-color: #333;
  color: #ffffff;
}

[data-theme="dark"] .features-box {
  background-color: #4a3420;
  color: #d4a853;
}

[data-theme="dark"] .try-box {
  border-color: #444;
}

[data-theme="dark"] .main-right-box {
  background-color: #1a2e1a;
  color: #e0e0e0;
}

[data-theme="dark"] .main-right-upper-box {
  background-color: #0f1f0f;
  color: #e0e0e0;
}

[data-theme="dark"] .right-text {
  color: #e0e0e0;
}

[data-theme="dark"] .main-right-search-form-input {
  background-color: #1e1e1e;
  color: #ffffff;
  border: 1px solid #444;
}

[data-theme="dark"] .main-right-search-form-input::placeholder {
  color: #888;
}

[data-theme="dark"] .search-icon {
  color: #888;
}

[data-theme="dark"] .search-parameters-select {
  background-color: rgba(60, 80, 60, 0.8);
  color: #e0e0e0;
  border: 1px solid #444;
}

[data-theme="dark"] .search-parameters-option {
  background-color: rgba(60, 80, 60, 0.9);
  color: #e0e0e0;
}

[data-theme="dark"] .About-left-heading,
[data-theme="dark"] .About-right-heading {
  color: #ffffff;
}

[data-theme="dark"] .About-left-text,
[data-theme="dark"] .About-right-text {
  color: #cccccc;
}

[data-theme="dark"] .About-left-link {
  color: #8a8ddb;
}

[data-theme="dark"] .About-right .About-right-box:hover {
  background-color: #2a2a2a;
  color: #ffffff;
}

[data-theme="dark"] .About-right svg {
  stroke: #e0e0e0;
}

[data-theme="dark"] .modern-footer {
  background: linear-gradient(135deg, #0a1f1d 0%, #0d2420 100%);
}

[data-theme="dark"] .footer-logo {
  background: linear-gradient(135deg, #e0e0e0, #f7b86e);
  -webkit-background-clip: text;
  -webkit-text-fill-color: transparent;
  background-clip: text;
}

[data-theme="dark"] .footer-description {
  color: #a0c4c1;
}

[data-theme="dark"] .social-link {
  background: rgba(223, 248, 248, 0.05);
  border-color: rgba(223, 248, 248, 0.1);
}

[data-theme="dark"] .social-link:hover {
  background: rgba(223, 248, 248, 0.1);
  border-color: rgba(223, 248, 248, 0.2);
}

[data-theme="dark"] .footer-links h4,
[data-theme="dark"] .footer-community h4 {
  color: #ffffff;
}

[data-theme="dark"] .footer-links a {
  color: #a0c4c1;
}

[data-theme="dark"] .footer-links a:hover {
  color: #dff8f8;
}

[data-theme="dark"] .oss-badge {
  background: rgba(223, 248, 248, 0.05);
  border-color: rgba(223, 248, 248, 0.1);
}

[data-theme="dark"] .oss-badge:hover {
  background: rgba(223, 248, 248, 0.1);
  border-color: rgba(223, 248, 248, 0.2);
}

[data-theme="dark"] .community-text {
  color: #a0c4c1;
}

[data-theme="dark"] .footer-divider {
  background: linear-gradient(90deg, transparent, rgba(223, 248, 248, 0.1), transparent);
}

[data-theme="dark"] .copyright,
[data-theme="dark"] .footer-bottom-links a {
  color: #a0c4c1;
}

[data-theme="dark"] .footer-bottom-links a:hover {
  color: #dff8f8;
}

/* Responsive breakpoints integrated from paste-2.txt */

/* General responsive styles */
@media screen and (max-width: 768px) {
  body {
    font-size: 14px;
  }
  .container {
    padding: 10px;
  }
}
@media screen and (max-width: 600px) {
  .theme-toggle {
    width: 35px;
    height: 35px;
    margin-right: 10px;
  }
  
  .theme-toggle .sun-icon,
  .theme-toggle .moon-icon {
    width: 18px;
    height: 18px;
  }
}

@media screen and (max-width: 480px) {
  .theme-toggle {
    width: 32px;
    height: 32px;
    margin-right: 8px;
  }
  
  .theme-toggle .sun-icon,
  .theme-toggle .moon-icon {
    width: 16px;
    height: 16px;
  }
}

@media screen and (max-width: 360px) {
  .theme-toggle {
    width: 30px;
    height: 30px;
    margin-right: 6px;
  }
  
  .theme-toggle .sun-icon,
  .theme-toggle .moon-icon {
    width: 14px;
    height: 14px;
  }
}


/* Modern Footer Styles */
.modern-footer {
    background: linear-gradient(135deg, #163d3b 0%, #1a4441 100%);
    color: #dff8f8;
    padding: 60px 5vw 40px;
    position: relative;
    overflow: hidden;
}

.modern-footer::before {
    content: '';
    position: absolute;
    top: 0;
    left: 0;
    right: 0;
    height: 1px;
    background: linear-gradient(90deg, transparent, rgba(74, 138, 133, 0.5), transparent);
}

.footer-container {
    max-width: 1200px;
    margin: 0 auto;
}

.footer-top {
    display: grid;
    grid-template-columns: 2fr 1fr 1fr;
    gap: 60px;
    margin-bottom: 50px;
}

/* Footer Brand Section */
.footer-brand {
    max-width: 400px;
}

.footer-logo {
    font-size: 32px;
    font-weight: 600;
    margin-bottom: 20px;
    background: linear-gradient(135deg, #c7c6c0, #f7b86e);
    -webkit-background-clip: text;
    -webkit-text-fill-color: transparent;
    background-clip: text;
    font-family: "Poppins", sans-serif;
    /* background-color: #f7b86e; */
    /* color: #544c1e; */
}

.footer-description {
    font-size: 16px;
    line-height: 1.7;
    color: #b8d4d1;
    margin-bottom: 30px;
    font-weight: 300;
}

/* Social Links */
.social-links {
    display: flex;
    gap: 16px;
}

.social-link {
    display: inline-flex;
    align-items: center;
    justify-content: center;
    width: 48px;
    height: 48px;
    background: rgba(223, 248, 248, 0.1);
    border: 1px solid rgba(223, 248, 248, 0.2);
    border-radius: 12px;
    color: #dff8f8;
    text-decoration: none;
    transition: all 0.3s ease;
    backdrop-filter: blur(10px);
}

.social-link:hover {
    background: rgba(223, 248, 248, 0.2);
    border-color: rgba(223, 248, 248, 0.4);
    transform: translateY(-2px);
    box-shadow: 0 8px 25px rgba(22, 61, 59, 0.3);
}

/* Footer Links Section */
.footer-links h4 {
    font-size: 18px;
    font-weight: 500;
    margin-bottom: 24px;
    color: #dff8f8;
    margin-left: 28px !important; 
}

.footer-links ul {
    list-style: none;
}

.footer-links li {
    margin-bottom: 12px;
}

.footer-links a {
    color: #b8d4d1;
    text-decoration: none;
    font-size: 15px;
    font-weight: 300;
    transition: all 0.3s ease;
    position: relative;
}

.footer-links a:hover {
    color: #dff8f8;
    transform: translateX(4px);
}

.footer-links a::before {
    content: '';
    position: absolute;
    left: -20px;
    top: 50%;
    transform: translateY(-50%);
    width: 0;
    height: 2px;
    background: linear-gradient(90deg, #a5c9a0, #f7b86e);
    transition: width 0.3s ease;
}

.footer-links a:hover::before {
    width: 12px;
}

/* Footer Community Section */
.footer-community h4 {
    font-size: 18px;
    font-weight: 500;
    margin-bottom: 24px;
    color: #dff8f8;
}

.community-badges {
    display: flex;
    flex-direction: column;
    gap: 16px;
    margin-bottom: 20px;
}

.gssoc-badge img {
    height: 32px;
    border-radius: 6px;
    transition: transform 0.3s ease;
}

.gssoc-badge:hover img {
    transform: scale(1.05);
}

.oss-link {
    text-decoration: none;
}

.oss-badge {
    display: flex;
    align-items: center;
    gap: 8px;
    padding: 8px 16px;
    background: rgba(223, 248, 248, 0.1);
    border: 1px solid rgba(223, 248, 248, 0.2);
    border-radius: 8px;
    color: #dff8f8;
    font-size: 14px;
    font-weight: 400;
    transition: all 0.3s ease;
    width: fit-content;
}

.oss-badge:hover {
    background: rgba(223, 248, 248, 0.2);
    border-color: rgba(223, 248, 248, 0.4);
    transform: translateY(-1px);
}

.community-text {
    color: #b8d4d1;
    font-size: 14px;
    font-weight: 300;
    line-height: 1.6;
}

/* Footer Bottom */
.footer-divider {
    height: 1px;
    background: linear-gradient(90deg, transparent, rgba(223, 248, 248, 0.2), transparent);
    margin-bottom: 30px;
}

.footer-bottom-content {
    display: flex;
    justify-content: space-between;
    align-items: center;
    flex-wrap: wrap;
    gap: 20px;
}

.copyright {
    color: #b8d4d1;
    font-size: 14px;
    font-weight: 300;
}

.footer-bottom-links {
    display: flex;
    gap: 32px;
}

.footer-bottom-links a {
    color: #b8d4d1;
    text-decoration: none;
    font-size: 14px;
    font-weight: 300;
    transition: color 0.3s ease;
}

.footer-bottom-links a:hover {
    color: #dff8f8;
}

/* Responsive Design */

/* Tablet styles (768px and down) */
@media screen and (max-width: 768px) {
    .modern-footer {
        padding: 50px 4vw 30px;
    }

    .footer-top {
        grid-template-columns: 1fr;
        gap: 40px;
    }

    .footer-brand {
        max-width: 100%;
        text-align: center;
    }

    .footer-logo {
        font-size: 28px;
    }

    .social-links {
        justify-content: center;
    }

    .footer-links,
    .footer-community {
        text-align: center;
    }

    .community-badges {
        align-items: center;
    }

    .footer-bottom-content {
        flex-direction: column;
        text-align: center;
    }

    .footer-bottom-links {
        gap: 24px;
    }
}

/* Mobile styles (600px and down) */
@media screen and (max-width: 600px) {
    .main-content {
        padding: 40px 20px;
    }

    .preview-text h2 {
        font-size: 24px;
    }

    .preview-text p {
        font-size: 14px;
    }

    .modern-footer {
        padding: 40px 3vw 25px;
    }

    .footer-top {
        gap: 35px;
    }

    .footer-logo {
        font-size: 26px;
        margin-bottom: 16px;
    }

    .footer-description {
        font-size: 15px;
        margin-bottom: 25px;
    }

    .social-links {
        gap: 12px;
    }

    .social-link {
        width: 44px;
        height: 44px;
    }

    .footer-links h4,
    .footer-community h4 {
        font-size: 17px;
        margin-bottom: 20px;
    }

    .footer-links a {
        font-size: 14px;
    }

    .community-badges {
        gap: 12px;
    }

    .gssoc-badge img {
        height: 28px;
    }

    .oss-badge {
        padding: 6px 12px;
        font-size: 13px;
    }

    .footer-bottom-links {
        flex-direction: column;
        gap: 16px;
    }

    .copyright,
    .footer-bottom-links a {
        font-size: 13px;
    }
}


/* Small mobile styles (480px and down) */
@media screen and (max-width: 480px) {
    .modern-footer {
        padding: 35px 4vw 20px;
    }

    .footer-top {
        gap: 30px;
    }

    .footer-logo {
        font-size: 24px;
    }

    .footer-description {
        font-size: 14px;
        line-height: 1.6;
    }

    .social-link {
        width: 40px;
        height: 40px;
    }

    .footer-links h4,
    .footer-community h4 {
        font-size: 16px;
        margin-bottom: 18px;
    }

    .community-text {
        font-size: 13px;
    }

    .gssoc-badge img {
        height: 26px;
    }

    .oss-badge {
        padding: 5px 10px;
        font-size: 12px;
        gap: 6px;
    }
}

/* Extra small mobile styles (360px and down) */
@media screen and (max-width: 360px) {
    .preview-text h2 {
        font-size: 20px;
    }

    .modern-footer {
        padding: 30px 5vw 18px;
    }

    .footer-logo {
        font-size: 22px;
    }

    .footer-description {
        font-size: 13px;
    }

    .social-link {
        width: 36px;
        height: 36px;
    }

    .footer-links h4,
    .footer-community h4 {
        font-size: 15px;
    }

    .footer-links a {
        font-size: 13px;
    }

    .community-text {
        font-size: 12px;
    }

    .copyright,
    .footer-bottom-links a {
        font-size: 12px;
    }

}



.container {
  max-width: 600px;
  margin: 50px auto;
  padding: 30px;
  background-color: #f8f9fa;
  border: 1px solid #ddd;
  border-radius: 8px;
  box-shadow: 0 0 10px rgba(0,0,0,0.1);
}

.container h1 {
  text-align: center;
  margin-bottom: 20px;
}

form label {
  font-weight: bold;
  display: block;
  margin-top: 15px;
}

form input,
form textarea {
  width: 100%;
  padding: 10px;
  margin-top: 5px;
  border-radius: 4px;
  border: 1px solid #ccc;
  box-sizing: border-box;
}

form button {
  margin-top: 20px;
  padding: 10px 20px;
  background-color: #4caf50;
  color: white;
  border: none;
  border-radius: 4px;
  cursor: pointer;
}

form button:hover {
  background-color: #45a049;
}

/* ===== Upload Page Navbar Styling ===== */
nav {
  display: flex;
  justify-content: center;
  align-items: center;
  gap: 30px;
  background-color: #f5f5f5;
  padding: 16px 0;
  border-bottom: 1px solid #ccc;
  font-family: 'Segoe UI', Tahoma, Geneva, Verdana, sans-serif;
}

nav a {
  text-decoration: none;
  color: #333;
  font-size: 16px;
  font-weight: 600;
  text-transform: uppercase;
  padding: 8px 12px;
  transition: all 0.3s ease;
  border-radius: 4px;
}

nav a:hover {
  background-color: #4CAF50;
  color: white;
}

.links-text {
  cursor: pointer;
  transition: all 0.3s ease;
}

.links-text:hover {
  font-weight: 400;
  text-decoration: underline;
}


.footer{
  background-color: #1e1e1e;
  color: #fff;
  text-align: center;
  padding: 20px 10px;
  margin-top: 50px;
  font-size: 14px;
}

.footer-content p { 
  margin: 5px 0;

}

@media (max-width: 600px){
  .footer {
    font-size: 12px;
    padding: 15px 5px;
  }

}
<<<<<<< HEAD

@media (max-width: 770px) and (min-width: 599px) {
  .main-left {
    display: flex;
    flex-direction: column;
    align-items: center;
    text-align: center;
    padding-top: 1rem;
    gap: 1rem;
  }

  .main-left-links {
    display: flex;
    flex-direction: row;
    gap: 0.75rem;
    width: 58%;
    align-items: center;
  }

  .main-left-links .links-text {
    width: 90%;
    max-width: 300px;
    padding: 0.75rem 1rem;
    text-align: center;
    justify-content: center;
  }
}
=======
>>>>>>> 3591613b
<|MERGE_RESOLUTION|>--- conflicted
+++ resolved
@@ -1575,7 +1575,6 @@
   }
 
 }
-<<<<<<< HEAD
 
 @media (max-width: 770px) and (min-width: 599px) {
   .main-left {
@@ -1602,6 +1601,4 @@
     text-align: center;
     justify-content: center;
   }
-}
-=======
->>>>>>> 3591613b
+}