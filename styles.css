--- conflicted
+++ resolved
@@ -1427,7 +1427,7 @@
     .footer-bottom-links a {
         font-size: 12px;
     }
-<<<<<<< HEAD
+
 }
 
 
@@ -1503,7 +1503,3 @@
   background-color: #4CAF50;
   color: white;
 }
-=======
-
-}
->>>>>>> fea12f85
