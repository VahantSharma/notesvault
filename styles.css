  @import url("https://fonts.googleapis.com/css2?family=Open+Sans:wght@600&family=Poppins:ital,wght@0,100;0,200;0,300;0,400;0,500;0,600;0,700;0,800;0,900;1,100;1,200;1,300;1,400;1,500;1,600;1,700;1,800;1,900");

  body {
    background-color: #f4f7f2;
    margin: 0;
    padding: 0;
  }

  .theme-toggle {
    display: flex;
    align-items: center;
    justify-content: center;
    width: 40px;
    height: 40px;
    background: rgba(22, 61, 59, 0.1);
    border: 1px solid rgba(22, 61, 59, 0.2);
    border-radius: 50%;
    cursor: pointer;
    transition: all 0.3s ease;
    margin-right: 15px;
    position: relative;
    overflow: hidden;
  }

  .theme-toggle:hover {
    background: rgba(22, 61, 59, 0.2);
    border-color: rgba(22, 61, 59, 0.3);
    transform: scale(1.05);
  }

  .theme-toggle .sun-icon,
  .theme-toggle .moon-icon {
    position: absolute;
    top: 50%;
    left: 50%;
    transform: translate(-50%, -50%);
    transition: all 0.3s ease;
    color: #163d3b;
  }

  .theme-toggle .sun-icon {
    opacity: 1;
    visibility: visible;
  }

  .theme-toggle .moon-icon {
    opacity: 0;
    visibility: hidden;
  }

  /* Dark mode theme toggle button styles */
  [data-theme="dark"] .theme-toggle {
    background: rgba(223, 248, 248, 0.1);
    border-color: rgba(223, 248, 248, 0.2);
  }

  [data-theme="dark"] .theme-toggle:hover {
    background: rgba(223, 248, 248, 0.2);
    border-color: rgba(223, 248, 248, 0.3);
  }

  [data-theme="dark"] .theme-toggle .sun-icon,
  [data-theme="dark"] .theme-toggle .moon-icon {
    color: #dff8f8;
  }

  [data-theme="dark"] .theme-toggle .sun-icon {
    opacity: 0;
    visibility: hidden;
  }

  [data-theme="dark"] .theme-toggle .moon-icon {
    opacity: 1;
    visibility: visible;
  }

  /* Integrated code from paste-2.txt (lines 90 to 154) */

  /* Example integrated styles (replace with actual content from paste-2.txt) */
  .example-class {
    color: #333;
    font-size: 16px;
    margin: 10px;
  }

  .another-example {
    display: flex;
    justify-content: center;
    align-items: center;
    padding: 20px;
  }

  /* Navigation Menu Styles with updated order for theme toggle */
  /* General reset if needed */
  * {
    margin: 0;
    padding: 0;
    box-sizing: border-box;
  }

  /* Ensure parent scroll works */
  html,
  body {
    height: 100%;
    overflow-x: hidden;
    font-family: "Poppins", sans-serif;
  }

  /* Sticky header */
  #header {
    position: fixed;
    top: 0;
    left: 0;
    width: 100vw;
    z-index: 1000;
    display: flex;
    flex-direction: row;
    justify-content: space-between;
    align-items: center;
    padding: 15px 0;
    backdrop-filter: blur(12px);
    -webkit-backdrop-filter: blur(12px);
    box-shadow: none !important;
    border-bottom: none !important;
    margin: 0;
  }

  /* Flex box for left/right header items */
  #header div {
    display: flex;
  }

  /* Ensures text/icons inside header are centered vertically */
  #header div p {
    display: flex;
    align-items: center;
  }

  /* Left section spacing */
  #header #header-title-box {
    margin-left: 5vw;
  }

  #header-title-box {
    display: flex;
    align-items: center;
  }

  /* Title style */
  #header #header-title-box #header-title {
    font-weight: 500;
    font-style: normal;
    font-size: calc(12px+1vw);
  }

  /* Hamburger Menu Styles */
  .hamburger-menu {
    display: none;
    flex-direction: column;
    justify-content: space-around;
    width: 30px;
    height: 25px;
    background: transparent;
    border: none;
    cursor: pointer;
    padding: 0;
    z-index: 1001;
  }

  .hamburger-line {
    width: 100%;
    height: 3px;
    background-color: #163d3b;
    border-radius: 2px;
    transition: all 0.3s ease;
  }

  .hamburger-menu.active .hamburger-line:nth-child(1) {
    transform: rotate(45deg) translate(6px, 6px);
  }

  .hamburger-menu.active .hamburger-line:nth-child(2) {
    opacity: 0;
  }

  .hamburger-menu.active .hamburger-line:nth-child(3) {
    transform: rotate(-45deg) translate(6px, -6px);
  }

  /* Navigation Menu Styles */
  #header #header-navigation {
    width: 40vw;
    justify-content: space-between;
  }

  #header #header-navigation p {
    font-family: "Poppins", sans-serif;
    font-weight: 300;
    font-style: normal;
    font-size: calc(9px + 0.4vw);
    transition: font-weight 0.1s, text-decoration 0.1s;
    cursor: pointer;
  }

  .nav-menu {
    display: flex;

    gap: 20px;
  }

  .nav-menu a {
    text-decoration: none;
    overflow: hidden;
    position: relative;
    display: inline-block;
    color: #000000;
    font-weight: 700;
    font-style: normal;
    font-family: "Poppins", sans-serif;
  }

  .nav-menu a::before,
  .nav-menu a::after {
    content: "";
    position: absolute;
    left: 0;
    width: 100%;
  }

  .nav-menu a::before {
    background-color: #347034;
    height: 2px;
    bottom: 0;
    transform: scaleX(0);
    transform-origin: 100% 50%;
    transition: transform 0.3s cubic-bezier(0.76, 0, 0.24, 1);
  }

  .nav-menu a::after {
    content: attr(data-replace);
    height: 100%;
    top: 0;
    transform: translate3d(200%, 0, 0);
    transform-origin: 100% 50%;
    transition: transform 0.3s cubic-bezier(0.76, 0, 0.24, 1);
    color: #017c01;
    position: absolute;
  }

  .nav-menu a span {
    display: inline-block;
    transition: transform 0.3s cubic-bezier(0.76, 0, 0.24, 1);
    /* background-color: #F4F7F2; */
  }

  .nav-menu a:hover span {
    transform: translate3d(-200%, 0, 0);
  }

  .nav-menu a:hover::before {
    transform-origin: 0% 50%;
    transform: scaleX(1);
  }

  .nav-menu a:hover::after {
    transform: translate3d(0, 0, 0);
  }

  /* ------------------------------------------------ */
  #header #header-navigation p:hover {
    font-weight: 400;
    text-decoration: underline;
  }

  #header #header-signup-box {
    margin-right: 5vw;
    cursor: pointer;
    display: flex;
    align-items: center;
    gap: 4px;
  }

  #header #header-signup-box p {
    display: inline-flex;
    font-family: "Poppins", sans-serif;
    font-weight: 300;
    font-style: normal;
    font-size: calc(9px + 0.4vw);
    background-color: #163d3b;
    padding: 8px 30px;
    color: #dff8f8;
    border-radius: 30px;
    vertical-align: middle;
    align-items: center;
    max-height: 50px;
  }

  /* flex box solved */
  #main {
    display: flex;
    /* flex-direction: row; */
    margin: 5vw;
    padding-block: 30px;
    justify-content: center;
    align-items: center;
  }

  #main .welcome {
    font-weight: 600;
    font-size: calc(7px + 0.4vw);
    background-color: #f8e1ca;
    color: #eda950;
    width: fit-content;
    padding: 0px 15px;
    border-radius: 15px;
  }

  .main-text {
    font-family: "Poppins", sans-serif;
    font-weight: 200;
    font-style: italic;
    /* OR normal — choose one */
    font-size: calc(9px + 0.4vw);
  }

  .main-heading {
    font-family: "Open Sans", sans-serif;
    font-optical-sizing: auto;
    font-weight: 600;
    font-style: normal;
    font-optical-sizing: auto;
    font-variation-settings: "wdth" 100;
    font-size: calc(20px + 1.5vw);
    line-height: 1.6;
  }

  .main-text {
    margin: 10px 0px;
    /* padding: 20px; */
    /* background-color: red; */
  }

  .main-left-links {
    padding: 20px;
    display: flex;
    flex-direction: row;
  }

  .main-left-links .links-text {
    display: inline-flex;
    margin-right: 1vw;
    padding: 0px 30px;
    font-family: "Poppins", sans-serif;
    font-weight: 300;
    font-style: normal;
    font-size: calc(9px + 0.4vw);
    min-height: calc(50px - 0.4vw);
    align-items: center;
    border-radius: 30px;
    cursor: pointer;
  }

  .main-left-links .features-box {
    background-color: #f7b86e;
    color: #544c1e;
  }

  .main-left-links .try-box {
    border: solid 1px;
  }

  .main-right {
    display: flex;
    flex-direction: column;
    width: 50vw;
    align-items: center;
  }

  .main-right-box {
    background-color: #dae6d7;
    width: 30vw;
    border-radius: 15px;
  }

  .main-right-upper-box {
    margin: 20px;
    padding: 20px;
    background-color: #f5f9f3;
    border-radius: 15px;
  }

  .main-right-upper-box .right-text-div {
    padding: 15px;
  }

  .main-right-upper-box .right-text {
    display: inline-flex;
    font-family: "Poppins", sans-serif;
    font-weight: 500;
    font-style: normal;
    font-size: calc(12px + 0.4vw);
  }

  .main-right-upper-box .main-right-upper-box-progress {
    display: flex;
    flex-direction: row;
    justify-content: space-between;
  }

  .main-right-upper-box .main-right-upper-box-progress .small {
    font-weight: 300;
    padding: 15px;
  }

  .main-right-search {
    display: inline-flex;
    flex-direction: row;
    position: relative;
    z-index: 0;
    justify-content: center;
  }

  .main-right-search .search-icon {
    position: absolute;
    z-index: 1;
    opacity: 0.8;
    width: 16px;
    margin: 20px 20px;
  }

  .search-form-input-container {
    display: flex;
    align-items: center;
  }

  .main-right-search .main-right-search-form-input {
    display: inline-flex;
    font-family: "Poppins", sans-serif;
    font-weight: 500;
    font-style: normal;
    background-color: #dfe9d7;
    border: none;
    border-radius: 10px;
    padding: 10px 30px;
    width: calc(30vw - 130px);
    margin: 10px 15px;
  }

  .search-parameters-div {
    display: flex;
    align-items: center;
    justify-content: center;
    margin: 4px 0px;
  }

  .search-parameters-div .search-parameters-select {
    display: flex;
    border: none;
    background-color: rgba(165, 201, 160, 0.5607843137);
    color: #000000;
    padding: 10px;
    border-radius: 20px;
    box-shadow: 0 2px 5px rgba(0, 0, 0, 0.1);
    transition: background-color 0.2s ease;
    cursor: pointer;
  }

  .search-parameters-div .search-parameters-select:focus {
    outline: none;
    background-color: rgba(165, 201, 160, 0.8156862745);
  }

  .search-parameters-div .search-parameters-option {
    border: none;
    border-radius: 30px;
    padding: 10px;
    background-color: rgba(165, 201, 160, 0.8156862745);
    color: #2E2E2E;
  }


  .About {
    font-family: "Poppins", sans-serif;
    display: flex;
    flex-wrap: wrap;
    justify-content: center;
    gap: 2rem;

    margin: 5vw;
    max-width: 1200px;
    margin-left: auto;
    margin-right: auto;
  }

  .About-left-box {
    flex: 1 1 300px;
    min-width: 280px;
  }

  .About-left-heading {
    font-weight: 500;
    font-size: 50px;
    align-items: center;
    letter-spacing: 0.1px;
  }

  .About-left-text {
    font-weight: 200;
    font-size: calc(15px + 0.4vw);
  }

  .About-left-link {
    font-weight: 500;
    font-size: calc(12px + 0.4vw);
    color: #6b6eb9;
    cursor: pointer;
  }

  .About-right {
    display: flex;
    flex-wrap: wrap;
    justify-content: center;
    gap: 1.5rem;
    flex: 2 1 500px;
  }

  .About-right-box {
    flex: 1 1 200px;
    padding: 1.5rem;
    background-color: rgba(165, 201, 160, 0.5607843137);
    border-radius: 20px;
    cursor: pointer;
    transition: background-color 0.3s ease, transform 0.3s ease;
  }

  .About-right-box:hover {
    transform: scale(1.03);
    box-shadow: 0 4px 12px rgba(0, 0, 0, 0.1);
  }

  .About-right-heading {
    font-weight: 500px;
    font-size: calc(14px + 0.4vw);
    letter-spacing: 0.1px;
  }

  .About-right-text {
    font-weight: 300;
    font-style: italic;
    /* CORRECTED: Kept the italic style and removed the conflicting one */
    font-size: calc(9px + 0.4vw);
  }

  /* added Simple Fade-In Animation on Page Load */
  @keyframes fadeInUp {
    from {
      opacity: 0;
      transform: translateY(30px);
    }

    to {
      opacity: 1;
      transform: translateY(0);
    }
  }

  .About-right-box {
    opacity: 0;
    animation: fadeInUp 0.8s ease forwards;
  }

  /* Optional: stagger the boxes */
  .About-right-box:nth-child(1) {
    animation-delay: 0.8s;
  }

  .About-right-box:nth-child(2) {
    animation-delay: 0.8s;
  }

  .About-right-box:nth-child(3) {
    animation-delay: 0.8s;
  }

  /* RESPONSIVE BREAKPOINTS */

  /* Tablet styles (768px and down) */
  @media screen and (max-width: 768px) {
    #header {
      flex-wrap: wrap;
      padding: 15px 0;
    }

    #header #header-title-box {
      margin-left: 3vw;
    }

    #header #header-navigation {
      width: 40vw;
      justify-content: space-around;
    }

    #header #header-navigation p {
      font-size: calc(10px + 0.5vw);
    }

    #header #header-signup-box {
      margin-right: 3vw;
    }

    #header #header-signup-box p {
      padding: 8px 20px;
      font-size: calc(10px + 0.5vw);
    }

    #main {
      flex-direction: column;
      margin: 4vw;
      gap: 30px;
    }

    .main-right {
      width: 100%;
      align-items: center;
    }

    .main-right-box {
      width: 80vw;
      max-width: 500px;
    }

    .main-right-search .main-right-search-form-input {
      width: calc(80vw - 130px);
      max-width: calc(500px - 130px);
    }

    .footer {
      flex-direction: column;
      gap: 30px;
      margin: 4vw;
      align-items: center;
    }

    .footer .footer-left-box {
      max-width: 100%;
      text-align: center;
    }

    .footer-right {
      flex-wrap: wrap;
      gap: 20px;
      justify-content: center;
      width: 100%;
    }

    .footer-right .footer-right-box {
      width: calc(50% - 40px);
      margin: 10px;
      min-width: 250px;
      text-align: center;
    }
  }

  /* Mobile styles (600px and down) */
  @media screen and (max-width: 600px) {

    /* Mobile Header Layout - Logo | Signup | Hamburger */
    #header {
      justify-content: flex-start;
      align-items: center;
      gap: 15px;
    }

    #header #header-title-box {
      margin-left: 5vw;
      order: 1;
    }

    #header #header-signup-box {
      order: 2;
      margin-right: 0;
      margin-left: auto;
    }

    .hamburger-menu {
      display: flex;
      order: 3;
      position: static;
      margin-right: 5vw;
      transform: none;
    }

    #header #header-navigation {
      display: none;
      position: absolute;
      top: 100%;
      left: 0;
      right: 0;
      background-color: #f4f7f2;
      flex-direction: column;
      width: 100%;
      padding: 20px 0;
      box-shadow: 0 2px 10px rgba(0, 0, 0, 0.1);
      z-index: 1000;
      order: 4;
    }

    #header #header-navigation.show {
      display: flex;
    }

    #header #header-navigation p {
      padding: 15px 20px;
      margin: 5px 0;
      border-bottom: 1px solid #e0e0e0;
      width: 100%;
      justify-content: center;
      font-size: calc(12px + 0.5vw);
    }

    #header #header-navigation p:last-child {
      border-bottom: none;
    }

    #header #header-signup-box p {
      padding: 8px 15px;
      font-size: 12px;
    }

    .main-heading {
      font-size: calc(18px + 2vw);
    }

    .main-left-links {
      flex-direction: column;
      gap: 10px;
    }

    .main-left-links .links-text {
      margin-right: 0;
      text-align: center;
      justify-content: center;
    }

    .main-right-box {
      width: 90vw;
    }

    .main-right-search .main-right-search-form-input {
      width: calc(90vw - 130px);
    }

    .footer-right .footer-right-box {
      width: 100%;
      margin: 10px 0;
      text-align: center;
    }
  }

  /* Small mobile styles (480px and down) */
  @media screen and (max-width: 480px) {
    #header #header-title-box {
      margin-left: 4vw;
    }

    #header #header-title-box #header-title {
      font-size: calc(14px + 1.5vw);
    }

    .hamburger-menu {
      margin-right: 4vw;
    }

    #main {
      margin: 4vw 2vw;
    }

    .main-heading {
      font-size: calc(16px + 3vw);
      line-height: 1.4;
    }

    .main-text {
      font-size: calc(10px + 0.8vw);
    }

    .main-right-upper-box {
      margin: 15px;
    }

    .main-right-search .search-icon {
      width: 14px;
      margin: 18px 15px;
    }

    .main-right-search .main-right-search-form-input {
      padding: 8px 25px;
      font-size: 14px;
      width: calc(90vw - 110px);
    }

    .About {
      margin: 4vw 2vw;
    }

    .About .About-left-heading,
    .About-right .About-right-heading {
      font-size: calc(12px + 0.8vw);
    }

    .About .About-left-text,
    .About-right .About-right-text {
      font-size: calc(10px + 0.6vw);
    }

    .About-right .About-right-box {
      padding: 20px;
      margin: 10px 0;
    }
  }

  /* Extra small mobile styles (360px and down) */
  @media screen and (max-width: 360px) {
    #header #header-title-box #header-title {
      font-size: 16px;
    }

    #header #header-signup-box p {
      padding: 8px 10px;
      font-size: 10px;
    }

    .hamburger-menu {
      margin-right: 4vw;
      width: 25px;
      height: 20px;
    }

    .main-heading {
      font-size: 22px;
    }

    .main-text {
      font-size: 12px;
    }

    .main-left-links .links-text {
      padding: 0px 20px;
      font-size: 12px;
      min-height: 40px;
    }

    .main-right-box {
      width: 95vw;
    }

    .main-right-search .main-right-search-form-input {
      width: calc(95vw - 100px);
      padding: 6px 20px;
      font-size: 12px;
    }

    .right-text {
      font-size: 14px !important;
    }

    .footer .footer-left-heading,
    .footer-right .footer-right-heading {
      font-size: 14px;
    }

    .footer .footer-left-text,
    .footer-right .footer-right-text {
      font-size: 11px;
    }

    .footer-right .footer-right-box {
      padding: 15px;
      margin: 8px 0;
    }
  }

  /* Dark Mode Styles */
  [data-theme="dark"] {
    color-scheme: dark;
  }

  [data-theme="dark"] body {
    background-color: #0d0d0d;
    color: #f1f1f1;
    transition: background-color 0.3s ease, color 0.3s ease;
  }

  [data-theme="dark"] #header {
    background-color: #121212;
    border-bottom: 1px solid #2c2c2c;
  }

  [data-theme="dark"] #header #header-title {
    color: #ffffff;
  }

  [data-theme="dark"] .hamburger-line {
    background: #ffffff;
  }

  [data-theme="dark"] #header #header-navigation {
    background-color: #121212;
  }

  [data-theme="dark"] .nav-menu a {
    color: white;
  }

  [data-theme="dark"] .nav-menu a:hover {
    text-decoration: underline;
    color: green;
  }

  [data-theme="dark"] #header #header-navigation p {
    color: #e0e0e0;
  }

  [data-theme="dark"] #header #header-navigation p:hover {
    color: #ffffff;
  }

  [data-theme="dark"] #header #header-signup-box p {
    background-color: #2c5a57;
    color: #b8e6e1;
  }

  [data-theme="dark"] .nav-menu a {
    text-decoration: none;
    color: #dff8f8;
    font-style: normal;
    font-family: "Poppins", sans-serif;
  }

  [data-theme="dark"] .nav-menu a:hover {
    text-decoration: underline;
    color: #4CAF50;
  }

  [data-theme="dark"] .main-text {
    color: #e0e0e0;
  }

  [data-theme="dark"] .main-heading {
    color: #ffffff;
  }

  [data-theme="dark"] .welcome {
    background-color: #3d2f1a;
    color: #d4a853;
  }

  [data-theme="dark"] .links-text {
    background-color: #1a1a1a;
    color: #e0e0e0;
    border: 1px solid #333;
  }

  [data-theme="dark"] .links-text:hover {
    background-color: #333;
    color: #ffffff;
  }

  [data-theme="dark"] .features-box {
    background-color: #4a3420;
    color: #d4a853;
  }

  [data-theme="dark"] .try-box {
    border-color: #444;
  }

  [data-theme="dark"] .main-right-box {
    background-color: #1a2e1a;
    color: #e0e0e0;
  }

  [data-theme="dark"] .main-right-upper-box {
    background-color: #0f1f0f;
    color: #e0e0e0;
  }

  [data-theme="dark"] .right-text {
    color: #e0e0e0;
  }

  [data-theme="dark"] .main-right-search-form-input {
    background-color: #1e1e1e;
    color: #ffffff;
    border: 1px solid #444;
  }

  [data-theme="dark"] .main-right-search-form-input::placeholder {
    color: #888;
  }

  [data-theme="dark"] .search-icon {
    color: #888;
  }

  [data-theme="dark"] .search-parameters-select {
    background-color: #2a3b2a;
    color: #f7b86e;
    border: 1px solid #f7b86e;
  }

  [data-theme="dark"] .search-parameters-select:focus {
    background-color: #1a2e1a;
    outline: none;
    border: 1px solid #f7b86e;
  }

  [data-theme="dark"] .search-parameters-option {
    background-color: #2a3b2a;
    color: #f7b86e;
  }

  [data-theme="dark"] .About-left-heading,
  [data-theme="dark"] .About-right-heading {
    color: #ffffff;
  }

  [data-theme="dark"] .About-left-text,
  [data-theme="dark"] .About-right-text {
    color: #cccccc;
  }

  [data-theme="dark"] .About-left-link {
    color: #8a8ddb;
  }

  [data-theme="dark"] .About-right .About-right-box:hover {
    background-color: #2a2a2a;
    color: #ffffff;
  }

  [data-theme="dark"] .About-right svg {
    stroke: #e0e0e0;
  }

  [data-theme="dark"] .modern-footer {
    background: linear-gradient(135deg, #0a1f1d 0%, #0d2420 100%);
  }

  [data-theme="dark"] .footer-logo {
    background: linear-gradient(135deg, #e0e0e0, #f7b86e);
    -webkit-background-clip: text;
    -webkit-text-fill-color: transparent;
    background-clip: text;
  }

  [data-theme="dark"] .footer-description {
    color: #a0c4c1;
  }

  [data-theme="dark"] .social-link {
    background: rgba(223, 248, 248, 0.05);
    border-color: rgba(223, 248, 248, 0.1);
  }

  [data-theme="dark"] .social-link:hover {
    background: rgba(223, 248, 248, 0.1);
    border-color: rgba(223, 248, 248, 0.2);
  }

  [data-theme="dark"] .footer-links h4,
  [data-theme="dark"] .footer-community h4 {
    color: #ffffff;
  }

  [data-theme="dark"] .footer-links a {
    color: #a0c4c1;
  }

  [data-theme="dark"] .footer-links a:hover {
    color: #dff8f8;
  }

  [data-theme="dark"] .oss-badge {
    background: rgba(223, 248, 248, 0.05);
    border-color: rgba(223, 248, 248, 0.1);
  }

  [data-theme="dark"] .oss-badge:hover {
    background: rgba(223, 248, 248, 0.1);
    border-color: rgba(223, 248, 248, 0.2);
  }

  [data-theme="dark"] .community-text {
    color: #a0c4c1;
  }

  [data-theme="dark"] .footer-divider {
    background: linear-gradient(90deg, transparent, rgba(223, 248, 248, 0.1), transparent);
  }

  [data-theme="dark"] .copyright,
  [data-theme="dark"] .footer-bottom-links a {
    color: #a0c4c1;
  }

  [data-theme="dark"] .footer-bottom-links a:hover {
    color: #dff8f8;
  }

  /* Responsive breakpoints integrated from paste-2.txt */

  /* General responsive styles */
  @media screen and (max-width: 768px) {
    body {
      font-size: 14px;
      padding-top: 8vh;
    }

    .container {
      padding: 10px;
    }
  }

  @media screen and (max-width: 600px) {
    .theme-toggle {
      width: 35px;
      height: 35px;
      margin-right: 10px;
    }

    .theme-toggle .sun-icon,
    .theme-toggle .moon-icon {
      width: 18px;
      height: 18px;
    }
  }

  @media screen and (max-width: 480px) {
    .theme-toggle {
      width: 32px;
      height: 32px;
      margin-right: 8px;
    }

    .theme-toggle .sun-icon,
    .theme-toggle .moon-icon {
      width: 16px;
      height: 16px;
    }
  }

  @media screen and (max-width: 360px) {
    .theme-toggle {
      width: 30px;
      height: 30px;
      margin-right: 6px;
    }

    .theme-toggle .sun-icon,
    .theme-toggle .moon-icon {
      width: 14px;
      height: 14px;
    }
  }


  /* Modern Footer Styles */
  .modern-footer {
    background: linear-gradient(135deg, #163d3b 0%, #1a4441 100%);
    color: #dff8f8;
    padding: 60px 5vw 40px;
    position: relative;
    overflow: hidden;
  }

  .modern-footer::before {
    content: '';
    position: absolute;
    top: 0;
    left: 0;
    right: 0;
    height: 1px;
    background: linear-gradient(90deg, transparent, rgba(74, 138, 133, 0.5), transparent);
  }

  .footer-container {
    max-width: 1200px;
    margin: 0 auto;
  }

  .footer-top {
    display: grid;
    grid-template-columns: 2fr 1fr 1fr;
    gap: 60px;
    margin-bottom: 50px;
  }

  /* Footer Brand Section */
  .footer-brand {
    max-width: 400px;
  }

  .footer-logo {
    font-size: 32px;
    font-weight: 600;
    margin-bottom: 20px;
    background: linear-gradient(135deg, #c7c6c0, #f7b86e);
    -webkit-background-clip: text;
    -webkit-text-fill-color: transparent;
    background-clip: text;
    font-family: "Poppins", sans-serif;
    /* background-color: #f7b86e; */
    /* color: #544c1e; */
  }

  .footer-description {
    font-size: 16px;
    line-height: 1.7;
    color: #b8d4d1;
    margin-bottom: 30px;
    font-weight: 300;
  }

  /* Social Links */
  .social-links {
    display: flex;
    gap: 16px;
  }

  .social-link {
    display: inline-flex;
    align-items: center;
    justify-content: center;
    width: 48px;
    height: 48px;
    background: rgba(223, 248, 248, 0.1);
    border: 1px solid rgba(223, 248, 248, 0.2);
    border-radius: 12px;
    color: #dff8f8;
    text-decoration: none;
    transition: all 0.3s ease;
    backdrop-filter: blur(10px);
    box-shadow: 0 0 0 transparent;
    /* base state */
  }

  .social-link:hover {
    background: rgba(223, 248, 248, 0.2);
    border-color: rgba(223, 248, 248, 0.4);
    transform: translateY(-2px);
    box-shadow:
      0 4px 12px rgba(223, 248, 248, 0.3),
      0 0 10px rgba(223, 248, 248, 0.4);
    /* glow effect */
  }


  /* Footer Links Section */
  .footer-links h4 {
    font-size: 18px;
    font-weight: 500;
    margin-bottom: 24px;
    color: #dff8f8;
  }

  .footer-links ul {
    list-style: none;
  }

  .footer-links li {
    margin-bottom: 12px;
  }

  .footer-links a {
    color: #b8d4d1;
    text-decoration: none;
    font-size: 15px;
    font-weight: 300;
    transition: all 0.3s ease;
    position: relative;
  }

  .footer-links a:hover {
    color: #dff8f8;
    transform: translateX(4px);
  }

  .footer-links a::before {
    content: '';
    position: absolute;
    left: -20px;
    top: 50%;
    transform: translateY(-50%);
    width: 0;
    height: 2px;
    background: linear-gradient(90deg, #a5c9a0, #f7b86e);
    transition: width 0.3s ease;
  }

  .footer-links a:hover::before {
    width: 12px;
  }

  /* Footer Community Section */
  .footer-community h4 {
    font-size: 18px;
    font-weight: 500;
    margin-bottom: 24px;
    color: #dff8f8;
  }

  .community-badges {
    display: flex;
    flex-direction: column;
    gap: 16px;
    margin-bottom: 20px;
  }

  .gssoc-badge img {
    height: 32px;
    border-radius: 6px;
    transition: transform 0.3s ease;
  }

  .gssoc-badge:hover img {
    transform: scale(1.05);
  }

  .oss-link {
    text-decoration: none;
  }

  .oss-badge {
    display: flex;
    align-items: center;
    gap: 0.5rem;

    border: 1px solid #e2e8f0;
    color: #1e293b;
    border-radius: 20px;
    /* Pill shape */

    /* CHANGE THIS: Adjust padding to change the badge's overall size */
    padding: 8px 14px;

    transition: background-color 0.2s ease;
  }


  .oss-badge img {
    width: 25px;
    height: 25px;
  }

  .oss-badge span {
    font-size: 14px;
    color: #dff8f8;

  }

  .community-text {
    color: #b8d4d1;
    font-size: 14px;
    font-weight: 300;
    line-height: 1.6;
  }

  /* Footer Bottom */
  .footer-divider {
    height: 1px;
    background: linear-gradient(90deg, transparent, rgba(223, 248, 248, 0.2), transparent);
    margin-bottom: 30px;
  }

  .footer-bottom-content {
    display: flex;
    justify-content: space-between;
    align-items: center;
    flex-wrap: wrap;
    gap: 20px;
  }

  .copyright {
    color: #b8d4d1;
    font-size: 14px;
    font-weight: 300;
  }

  .footer-bottom-links {
    display: flex;
    gap: 32px;
  }

  .footer-bottom-links a {
    color: #b8d4d1;
    text-decoration: none;
    font-size: 14px;
    font-weight: 300;
    transition: color 0.3s ease;
  }

  .footer-bottom-links a:hover {
    color: #dff8f8;
  }

  /* Responsive Design */

  /* Tablet styles (768px and down) */
  @media screen and (max-width: 768px) {
    .modern-footer {
      padding: 50px 4vw 30px;
    }

    .footer-top {
      grid-template-columns: 1fr;
      gap: 40px;
    }

    .footer-brand {
      max-width: 100%;
      text-align: center;
    }

    .footer-logo {
      font-size: 28px;
    }

    .social-links {
      justify-content: center;
    }

    .footer-links,
    .footer-community {
      text-align: center;
    }

    .community-badges {
      align-items: center;
    }

    .footer-bottom-content {
      flex-direction: column;
      text-align: center;
    }

    .footer-bottom-links {
      gap: 24px;
    }
  }

  /* Mobile styles (600px and down) */
  @media screen and (max-width: 600px) {
    .main-content {
      padding: 40px 20px;
    }

    .preview-text h2 {
      font-size: 24px;
    }

    .preview-text p {
      font-size: 14px;
    }

    .modern-footer {
      padding: 40px 3vw 25px;
    }

    .footer-top {
      gap: 35px;
    }

    .footer-logo {
      font-size: 26px;
      margin-bottom: 16px;
    }

    .footer-description {
      font-size: 15px;
      margin-bottom: 25px;
    }

    .social-links {
      gap: 12px;
    }

    .social-link {
      width: 44px;
      height: 44px;
    }

    .footer-links h4,
    .footer-community h4 {
      font-size: 17px;
      margin-bottom: 20px;
    }

    .footer-links a {
      font-size: 14px;
    }

    .community-badges {
      gap: 12px;
    }

    .gssoc-badge img {
      height: 28px;
    }

    .oss-badge {
      padding: 6px 12px;
      font-size: 13px;
    }

    .footer-bottom-links {
      flex-direction: column;
      gap: 16px;
    }

    .copyright,
    .footer-bottom-links a {
      font-size: 13px;
    }
  }


  /* Small mobile styles (480px and down) */
  @media screen and (max-width: 480px) {
    .modern-footer {
      padding: 35px 4vw 20px;
    }

    .footer-top {
      gap: 30px;
    }

    .footer-logo {
      font-size: 24px;
    }

    .footer-description {
      font-size: 14px;
      line-height: 1.6;
    }

    .social-link {
      width: 40px;
      height: 40px;
    }

    .footer-links h4,
    .footer-community h4 {
      font-size: 16px;
      margin-bottom: 18px;
    }

    .community-text {
      font-size: 13px;
    }

    .gssoc-badge img {
      height: 26px;
    }

    .oss-badge {
      padding: 5px 10px;
      font-size: 12px;
      gap: 6px;
    }
  }

  /* Extra small mobile styles (360px and down) */
  @media screen and (max-width: 360px) {
    .preview-text h2 {
      font-size: 20px;
    }

    .modern-footer {
      padding: 30px 5vw 18px;
    }

    .footer-logo {
      font-size: 22px;
    }

    .footer-description {
      font-size: 13px;
    }

    .social-link {
      width: 36px;
      height: 36px;
    }

    .footer-links h4,
    .footer-community h4 {
      font-size: 15px;
    }

    .footer-links a {
      font-size: 13px;
    }

    .community-text {
      font-size: 12px;
    }

    .copyright,
    .footer-bottom-links a {
      font-size: 12px;
    }

  }


  /* ===== Upload Page Navbar Styling ===== */
  nav {
    display: flex;
    justify-content: center;
    align-items: center;
    gap: 30px;
    padding-bottom: 15px;
    font-family: 'Segoe UI', Tahoma, Geneva, Verdana, sans-serif;
  }

  nav a {
    text-decoration: none;
    color: #333;
    font-size: 16px;
    font-weight: 600;
    text-transform: uppercase;
    padding: 20px 0px 12px 12px;
    transition: all 0.3s ease;
    border-radius: 4px;
  }

  nav a:hover {
    color: #4CAF50;
  }

  .links-text {
    cursor: pointer;
    transition: all 0.3s ease;
  }

  .links-text:hover {
    font-weight: 400;
    text-decoration: underline;
  }


  .footer {
    background-color: #1e1e1e;
    color: #fff;
    text-align: center;
    padding: 20px 10px;
    margin-top: 50px;
    font-size: 14px;
  }

  .footer-content p {
    margin: 5px 0;

  }

<<<<<<< HEAD
  @media (max-width: 600px) {
    .footer {
      font-size: 12px;
      padding: 15px 5px;
    }

  }

  /* Hover and Shadow Effects */
  button,
  img,
  .card,
  .hover-effect {
    transition: box-shadow 0.3s ease, transform 0.3s ease;
  }
=======
}
.bookmark-btn {
  margin-top: 10px;
  padding: 6px 12px;
  font-size: 0.9rem;
  background-color: #f7b86e;
  color: white;
  border: none;
  border-radius: 6px;
  cursor: pointer;
}

.bookmark-btn.bookmarked {
  background-color: #f3a847;
}


.rating {
  margin-top: 10px;
}

.rating .star {
  font-size: 20px;
  cursor: pointer;
  color: #ccc;
  transition: color 0.3s;
}

.rating .star.filled {
  color: #f7b86e;
}

@media (max-width: 770px) and (min-width: 599px) {
  .main-left {
    display: flex;
    flex-direction: column;
    align-items: center;
    text-align: center;
    padding-top: 1rem;
    gap: 1rem;
  }

  .main-left-links {
    display: flex;
    flex-direction: row;
    gap: 0.75rem;
    width: 58%;
    align-items: center;
  }

  .main-left-links .links-text {
    width: 90%;
    max-width: 300px;
    padding: 0.75rem 1rem;
    text-align: center;
    justify-content: center;
  }
}
/* Hover and Shadow Effects */
button, a, img, .card, .hover-effect {
  transition: box-shadow 0.3s ease, transform 0.3s ease;
}
>>>>>>> cd108995

  button:hover,
  img:hover,
  .card:hover,
  .hover-effect:hover {
    box-shadow: 0 4px 16px rgba(0, 0, 0, 0.15), 0 1.5px 4px rgba(0, 0, 0, 0.10);
    transform: scale(1.04);
    z-index: 2;
  }

  .to_top {
    bottom: 10px;
    right: 40px;
    position: fixed;
<<<<<<< HEAD

  }

  #scroll_top_btn {
    color: #ab8335;
    font-weight: bolder;
    font-size: larger;
  }
=======
    
}

.feature-cards-container {
  display: flex;
  justify-content: space-between;
  align-items: stretch;
  gap: 32px;
  margin: 32px 0;
}

/* Light mode styles (default) */
.feature-card {
  background: #d2e6ce;
  color: #222;
  border-radius: 20px;
  box-shadow: 0 2px 12px rgba(0,0,0,0.06);
  padding: 32px 28px;
  flex: 1 1 0;
  display: flex;
  flex-direction: column;
  align-items: center;
  min-width: 220px;
  max-width: 350px;
  transition: box-shadow 0.2s, transform 0.2s;
}

.feature-card .About-right-heading,
.feature-card .About-right-text {
  color: #222;
}

.feature-card svg {
  stroke: #1d1d1d !important;
}

[data-theme="dark"] .feature-card {
  background: #223024;
  color: #f7f7f7;
  box-shadow: 0 2px 12px rgba(0,0,0,0.18);
}
[data-theme="dark"] .feature-card .About-right-heading,
[data-theme="dark"] .feature-card .About-right-text {
  color: #f7f7f7;
}
[data-theme="dark"] .feature-card svg {
  stroke: #f7b86e !important;
}
[data-theme="dark"] .feature-card:hover {
  box-shadow: 0 6px 24px rgba(247,184,110,0.18);
}

.feature-card:hover {
  box-shadow: 0 6px 24px rgba(76,175,80,0.13);
  transform: translateY(-4px) scale(1.03);
}

.feature-card svg {
  margin-bottom: 18px;
}

.feature-card .About-right-heading {
  margin-bottom: 8px;
  font-size: 1.25rem;
  font-weight: 500;
  text-align: center;
}

.feature-card .About-right-text {
  font-size: 1rem;
  font-style: italic;
  color: #222;
  text-align: center;
}

@media (max-width: 900px) {
  .feature-cards-container {
    flex-direction: column;
    gap: 24px;
    align-items: center;
  }
  .feature-card {
    max-width: 90vw;
    width: 100%;
  }
}
>>>>>>> cd108995
<|MERGE_RESOLUTION|>--- conflicted
+++ resolved
@@ -1664,7 +1664,7 @@
 
   }
 
-<<<<<<< HEAD
+fix-animation-navlinks
   @media (max-width: 600px) {
     .footer {
       font-size: 12px;
@@ -1679,8 +1679,7 @@
   .card,
   .hover-effect {
     transition: box-shadow 0.3s ease, transform 0.3s ease;
-  }
-=======
+
 }
 .bookmark-btn {
   margin-top: 10px;
@@ -1740,10 +1739,10 @@
   }
 }
 /* Hover and Shadow Effects */
-button, a, img, .card, .hover-effect {
+button,img, .card, .hover-effect {
   transition: box-shadow 0.3s ease, transform 0.3s ease;
 }
->>>>>>> cd108995
+main
 
   button:hover,
   img:hover,
@@ -1758,7 +1757,7 @@
     bottom: 10px;
     right: 40px;
     position: fixed;
-<<<<<<< HEAD
+fix-animation-navlinks
 
   }
 
@@ -1767,7 +1766,7 @@
     font-weight: bolder;
     font-size: larger;
   }
-=======
+
     
 }
 
@@ -1854,4 +1853,4 @@
     width: 100%;
   }
 }
->>>>>>> cd108995
+
