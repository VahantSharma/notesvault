--- conflicted
+++ resolved
@@ -745,13 +745,26 @@
     background-color: rgba(165, 201, 160, 0.8156862745);
   }
 
-  .search-parameters-div .search-parameters-option {
-    border: none;
-    border-radius: 30px;
-    padding: 10px;
-    background-color: rgba(165, 201, 160, 0.8156862745);
-    color: #2E2E2E;
-  }
+.search-parameters-div .search-parameters-option {
+  border: none;
+  border-radius: 30px;
+  padding: 10px;
+  background-color: rgba(165, 201, 160, 0.8156862745);
+  color: #2E2E2E;
+}
+
+.search-parameters-div .search-parameters-select option {
+  border: none;
+  border-radius: 30px;
+  padding: 10px;
+  background-color: #a5c9a0d0;
+  color: #2E2E2E;
+}
+
+[data-theme="dark"] .search-parameters-select option {
+  background-color: rgba(60, 80, 60, 0.9) !important;
+  color: #e0e0e0 !important;
+}
 
 
   .About {
@@ -999,26 +1012,10 @@
       border-bottom: none;
     }
 
-<<<<<<< HEAD
-.search-parameters-div .search-parameters-select option {
-  border: none;
-  border-radius: 30px;
-  padding: 10px;
-  background-color: #a5c9a0d0;
-  color: #2E2E2E;
-}
-
-[data-theme="dark"] .search-parameters-select option {
-  background-color: rgba(60, 80, 60, 0.9) !important;
-  color: #e0e0e0 !important;
-}
-
-=======
     #header #header-signup-box p {
       padding: 8px 15px;
       font-size: 12px;
     }
->>>>>>> 39bce7ab
 
     .main-heading {
       font-size: calc(18px + 2vw);
