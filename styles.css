@import url("https://fonts.googleapis.com/css2?family=Open+Sans:wght@600&family=Poppins:ital,wght@0,100;0,200;0,300;0,400;0,500;0,600;0,700;0,800;0,900;1,100;1,200;1,300;1,400;1,500;1,600;1,700;1,800;1,900");



  .theme-toggle {
    display: flex;
    align-items: center;
    justify-content: center;
    width: 40px;
    height: 40px;
    background: rgba(22, 61, 59, 0.1);
    border: 1px solid rgba(22, 61, 59, 0.2);
    border-radius: 50%;
    cursor: pointer;
    transition: all 0.3s ease;
    margin-right: 15px;
    position: relative;
    overflow: hidden;
  }

  .theme-toggle:hover {
    background: rgba(22, 61, 59, 0.2);
    border-color: rgba(22, 61, 59, 0.3);
    transform: scale(1.05);
  }

  .theme-toggle .sun-icon,
  .theme-toggle .moon-icon {
    position: absolute;
    top: 50%;
    left: 50%;
    transform: translate(-50%, -50%);
    transition: all 0.3s ease;
    color: #163d3b;
  }

  .theme-toggle .sun-icon {
    opacity: 1;
    visibility: visible;
  }

  .theme-toggle .moon-icon {
    opacity: 0;
    visibility: hidden;
  }

  /* Dark mode theme toggle button styles */
  [data-theme="dark"] .theme-toggle {
    background: rgba(223, 248, 248, 0.1);
    border-color: rgba(223, 248, 248, 0.2);
  }

  [data-theme="dark"] .theme-toggle:hover {
    background: rgba(223, 248, 248, 0.2);
    border-color: rgba(223, 248, 248, 0.3);
  }

  [data-theme="dark"] .theme-toggle .sun-icon,
  [data-theme="dark"] .theme-toggle .moon-icon {
    color: #dff8f8;
  }

  [data-theme="dark"] .theme-toggle .sun-icon {
    opacity: 0;
    visibility: hidden;
  }

  [data-theme="dark"] .theme-toggle .moon-icon {
    opacity: 1;
    visibility: visible;
  }


/* Navigation Menu Styles with updated order for theme toggle */
/* General reset */
* {
  margin: 0;
  padding: 0;
  box-sizing: border-box;
}

  /* Ensure parent scroll works */
  html,
  body {
    height: 100%;
    overflow-x: hidden;
    font-family: "Poppins", sans-serif;
  }

  /* Sticky header */
  #header {
    position: fixed;
    top: 0;
    left: 0;
    width: 100vw;
    z-index: 1000;
    display: flex;
    flex-direction: row;
    justify-content: space-between;
    align-items: center;
    padding: 15px 20px;
    background: #ffffff;
    box-shadow: 0 2px 8px rgba(0, 0, 0, 0.1);
    backdrop-filter: none;
    -webkit-backdrop-filter: none;
    border-bottom: none !important;
    margin: 0;
  }

  /* Flex box for left/right header items */
  #header div {
    display: flex;
  }

  /* Ensures text/icons inside header are centered vertically */
  #header div p {
    display: flex;
    align-items: center;
  }

  /* Left section spacing */
  #header #header-title-box {
    margin-left: 5vw;
  }

  #header-title-box {
    display: flex;
    align-items: center;
  }

  /* Title style */
  #header #header-title-box #header-title {
    font-weight: 500;
    font-style: normal;
    font-size: calc(12px+1vw);
  }

/* Hamburger lines */
.hamburger-line {
  width: 25px;
  height: 3px;
  background-color: #333;
  margin: 4px 0;
  border-radius: 2px;
}

/* Hamburger button */
.hamburger-menu {
  background: none;
  border: none;
  cursor: pointer;
  padding: 10px;
  display: flex;
  flex-direction: column;
  z-index: 1000;
}

/* Wrapper to group button and sidebar */
.hamburger-wrapper {
  position: relative;
  display: inline-block;
  padding-left: 20px;
}

/* Sidebar - hidden by default */
.hover-sidebar {
  position: absolute;
  top: 0;
  left: -250px; /* Hidden left */
  width: 180px;
  height: 100vh;
  background: white;
  box-shadow: 2px 0 10px rgba(0,0,0,0.1);
  transition: left 0.3s ease;
  border-radius: 20px;
  /* border: 2px black; */
}

.hover-sidebar a{
  text-decoration: none;
  color: black;
  margin: 20px;
  display: flex;
  flex-direction: column;
  gap: 50px;

}
.hover-sidebar a:hover{
  color: green;
  text-decoration: underline;
}

/* On hover, slide the sidebar in */
.hamburger-wrapper:hover .hover-sidebar {
  left: 50px; /* Adjust to position beside hamburger */
}

  /* Navigation Menu Styles */
  #header #header-navigation {
    width: 40vw;
    justify-content: space-between;
  }


  .theme-toggle {
    display: flex;
    align-items: center;
    justify-content: center;
    width: 40px;
    height: 40px;
    background: rgba(22, 61, 59, 0.1);
    border: 1px solid rgba(22, 61, 59, 0.2);
    border-radius: 50%;
    cursor: pointer;
    transition: all 0.3s ease;
    margin-right: 15px;
    position: relative;
    overflow: hidden;
  }

  .theme-toggle:hover {
    background: rgba(22, 61, 59, 0.2);
    border-color: rgba(22, 61, 59, 0.3);
    transform: scale(1.05);
  }

  .theme-toggle .sun-icon,
  .theme-toggle .moon-icon {
    position: absolute;
    top: 50%;
    left: 50%;
    transform: translate(-50%, -50%);
    transition: all 0.3s ease;
    color: #163d3b;
  }

  .theme-toggle .sun-icon {
    opacity: 1;
    visibility: visible;
  }

  .theme-toggle .moon-icon {
    opacity: 0;
    visibility: hidden;
  }

  /* Dark mode theme toggle button styles */
  [data-theme="dark"] .theme-toggle {
    background: rgba(223, 248, 248, 0.1);
    border-color: rgba(223, 248, 248, 0.2);
  }

  [data-theme="dark"] .theme-toggle:hover {
    background: rgba(223, 248, 248, 0.2);
    border-color: rgba(223, 248, 248, 0.3);
  }

  [data-theme="dark"] .theme-toggle .sun-icon,
  [data-theme="dark"] .theme-toggle .moon-icon {
    color: #dff8f8;
  }

  [data-theme="dark"] .theme-toggle .sun-icon {
    opacity: 0;
    visibility: hidden;
  }

  [data-theme="dark"] .theme-toggle .moon-icon {
    opacity: 1;
    visibility: visible;
  }

  /* Integrated code from paste-2.txt (lines 90 to 154) */

  /* Example integrated styles (replace with actual content from paste-2.txt) */
  .example-class {
    color: #333;
    font-size: 16px;
    margin: 10px;
  }

  .another-example {
    display: flex;
    justify-content: center;
    align-items: center;
    padding: 20px;
  }

  /* Navigation Menu Styles with updated order for theme toggle */
  /* General reset if needed */
  * {
    margin: 0;
    padding: 0;
    box-sizing: border-box;
  }

  /* Ensure parent scroll works */
  html,
  body {
    height: 100%;
    overflow-x: hidden;
    font-family: "Poppins", sans-serif;
  }

  /* Sticky header */
  #header {
    position: fixed;
    top: 0;
    left: 0;
    width: 100vw;
    z-index: 1000;
    display: flex;
    flex-direction: row;
    justify-content: space-between;
    align-items: center;
    padding: 15px 0;
    backdrop-filter: blur(12px);
    -webkit-backdrop-filter: blur(12px);
    box-shadow: none !important;
    border-bottom: none !important;
    margin: 0;
  }

  /* Flex box for left/right header items */
  #header div {
    display: flex;
  }

  /* Ensures text/icons inside header are centered vertically */
  #header div p {
    display: flex;
    align-items: center;
  }

  /* Left section spacing */
  #header #header-title-box {
    margin-left: 5vw;
  }

  #header-title-box {
    display: flex;
    align-items: center;
  }

  /* Title style */
  #header #header-title-box #header-title {
    font-weight: 500;
    font-style: normal;
    font-size: calc(12px+1vw);
  }

  /* Hamburger Menu Styles */
  .hamburger-menu {
    display: none;
    flex-direction: column;
    justify-content: space-around;
    width: 30px;
    height: 25px;
    background: transparent;
    border: none;
    cursor: pointer;
    padding: 0;
    z-index: 1001;
  }

  .hamburger-line {
    width: 100%;
    height: 3px;
    background-color: #163d3b;
    border-radius: 2px;
    transition: all 0.3s ease;
  }


  .hamburger-menu.active .hamburger-line:nth-child(1) {
    transform: rotate(45deg) translate(6px, 6px);
  }

.search-parameters-div {
  display: flex;
  align-items: center;
  justify-content: center;
  margin: 4px 0px;
}
.sidebar {
  position: fixed;
  top: 0;
  left: -250px;
  width: 250px;
  height: 100%;
  background-color: white;
  transition: left 0.3s ease;
  z-index: 1000;
}
.Search-box {
  display: flex;
  justify-content: center;
  align-items: center;
  margin-top: 100px;
  margin-bottom: 50px;
  width: 100%;
}

.main-right-search-form {
  display: flex;
  align-items: center;
  border: 1px solid #ccc;
  border-radius: 25px;
  padding: 10px 20px;
  background-color: white;
  box-shadow: 0 4px 12px rgba(0, 0, 0, 0.1);
  width: 100%;
  max-width: 600px;
}

.main-right-search-form-input {
  border: none;
  outline: none;
  font-size: 16px;
  flex: 1;
  padding-left: 10px;
}

.search-icon {
  stroke: #666;
}

.sidebar.active {
  left: 0;
}





  .hamburger-menu.active .hamburger-line:nth-child(2) {
    opacity: 0;
  }

  .hamburger-menu.active .hamburger-line:nth-child(3) {
    transform: rotate(-45deg) translate(6px, -6px);
  }

  /* Navigation Menu Styles */
  #header #header-navigation {
    width: 40vw;
    justify-content: space-between;
  }

  #header #header-navigation p {
    font-family: "Poppins", sans-serif;
    font-weight: 300;
    font-style: normal;
    font-size: calc(9px + 0.4vw);
    transition: font-weight 0.1s, text-decoration 0.1s;
    cursor: pointer;
  }

  .nav-menu {
    display: flex;

    gap: 20px;
  }

  .nav-menu a {
    text-decoration: none;
    overflow: hidden;
    position: relative;
    display: inline-block;
    color: #000000; /* this is fine for light mode */
    font-weight: 700;
    font-style: normal;
    font-family: "Poppins", sans-serif;
  }
  

  .nav-menu a::before,
  .nav-menu a::after {
    content: "";
    position: absolute;
    left: 0;
    width: 100%;
  }

  .nav-menu a::before {
    background-color: #347034;
    height: 2px;
    bottom: 0;
    transform: scaleX(0);
    transform-origin: 100% 50%;
    transition: transform 0.3s cubic-bezier(0.76, 0, 0.24, 1);
  }

  .nav-menu a::after {
    content: attr(data-replace);
    height: 100%;
    top: 0;
    transform: translate3d(200%, 0, 0);
    transform-origin: 100% 50%;
    transition: transform 0.3s cubic-bezier(0.76, 0, 0.24, 1);
    color: #017c01;
    position: absolute;
  }
  /* Light Mode */
  .nav-menu a {
     color: #000000;
  }

  /* Dark Mode */
  [data-theme="dark"] .nav-menu a {
    color: #ffffff;
  }


  .nav-menu a span {
    display: inline-block;
    transition: transform 0.3s cubic-bezier(0.76, 0, 0.24, 1);
    /* background-color: #F4F7F2; */
  }

.footer-right .footer-right-box {
  text-decoration: none;
  color: black;
  display: block;
  width: 16vw;
  margin: 0px 2vw;
  cursor: pointer;
  border-radius: 20px;
  cursor: pointer;
  transition: background-color 0.3s ease, transform 0.3s ease;
}


  .nav-menu a:hover span {
    transform: translate3d(-200%, 0, 0);
  }

  .nav-menu a:hover::before {
    transform-origin: 0% 50%;
    transform: scaleX(1);
  }

  .nav-menu a:hover::after {
    transform: translate3d(0, 0, 0);
  }
  


  /* ------------------------------------------------ */
  #header #header-navigation p:hover {
    font-weight: 400;
    text-decoration: underline;
  }

  #header #header-signup-box {
  margin-right: 5vw;
  cursor: pointer;
  display: flex;
  align-items: center;
  gap: 4px;
}

#header #header-signup-box p {
  display: inline-flex;
  font-family: "Poppins", sans-serif;
  font-weight: 300;
  font-style: normal;
  font-size: calc(9px + 0.4vw);
  background-color: #163d3b;
  padding: 8px 30px;
  color: #dff8f8;
  border-radius: 30px;
  vertical-align: middle;
  align-items: center;
  max-height: 50px;
  transition: all 0.3s ease; 
}

#header #header-signup-box p:hover {
  background-color: #1f5c59;      
  color: #ffffff;                 
  box-shadow: 0 4px 12px rgba(0, 0, 0, 0.2); 
  transform: translateY(-1px);     
}

  /* flex box solved */
  #main {
    display: flex;
    /* flex-direction: row; */
    margin: 5vw;
    padding-block: 30px;
    justify-content: center;
    align-items: center;
  }


  #main .welcome {
    font-weight: 600;
    font-size: calc(7px + 0.4vw);
    background-color: #f8e1ca;
    color: #eda950;
    width: fit-content;
    padding: 0px 15px;
    border-radius: 15px;
  }

  .main-text {
    font-family: "Poppins", sans-serif;
    font-weight: 200;
    font-style: italic;
    /* OR normal — choose one */
    font-size: calc(9px + 0.4vw);
  }

  .main-heading {
    font-family: "Open Sans", sans-serif;
    font-optical-sizing: auto;
    font-weight: 600;
    font-style: normal;
    font-optical-sizing: auto;
    font-variation-settings: "wdth" 100;
    font-size: calc(20px + 1.5vw);
    line-height: 1.6;
  }

  .main-text {
    margin: 10px 0px;
    /* padding: 20px; */
    /* background-color: red; */
  }

  .main-left-links {
    padding: 20px;
    display: flex;
    flex-direction: row;
  }

  .main-left-links .links-text {
    display: inline-flex;
    margin-right: 1vw;
    padding: 0px 30px;
    font-family: "Poppins", sans-serif;
    font-weight: 300;
    font-style: normal;
    font-size: calc(9px + 0.4vw);
    min-height: calc(50px - 0.4vw);
    align-items: center;
    border-radius: 30px;
    cursor: pointer;
  }

  .main-left-links .features-box {
    background-color: #f7b86e;
    color: #544c1e;
  }

  .main-left-links .try-box {
    border: solid 1px;
  }

  .main-right {
    display: flex;
    flex-direction: column;
    width: 50vw;
    align-items: center;
  }

  .main-right-box {
    background-color: #dae6d7;
    width: 30vw;
    border-radius: 15px;
  }

  .main-right-upper-box {
    margin: 20px;
    padding: 20px;
    background-color: #f5f9f3;
    border-radius: 15px;
  }

  .main-right-upper-box .right-text-div {
    padding: 15px;
  }

  .main-right-upper-box .right-text {
    display: inline-flex;
    font-family: "Poppins", sans-serif;
    font-weight: 500;
    font-style: normal;
    font-size: calc(12px + 0.4vw);
  }

  .main-right-upper-box .main-right-upper-box-progress {
    display: flex;
    flex-direction: row;
    justify-content: space-between;
  }

  .main-right-upper-box .main-right-upper-box-progress .small {
    font-weight: 300;
    padding: 15px;
  }

  .main-right-search {
    display: inline-flex;
    flex-direction: row;
    position: relative;
    z-index: 0;
    justify-content: center;
  }

 


  .search-form-input-container {
    display: flex;
  }

  .hamburger-menu {
    display: flex;
  }

  .nav-menu {
    display: none;
  }





/* Mobile styles (600px and down) */
@media screen and (max-width: 600px) {
  /* Mobile Header Layout - Logo | Signup | Hamburger */
  #header {
    justify-content: flex-start;

    align-items: center;
  }

  .main-right-search .main-right-search-form-input {
    display: inline-flex;
    font-family: "Poppins", sans-serif;
    font-weight: 500;
    font-style: normal;
    background-color: #dfe9d7;
    border: none;
    border-radius: 10px;
    padding: 10px 30px;
    width: calc(30vw - 130px);
    margin: 10px 15px;
  }

.search-parameters-div {
  display: flex;
  align-items: center;
  justify-content: center;
  margin: 4px 0px;
}
.sidebar {
  position: fixed;
  top: 0;
  left: -250px;
  width: 250px;
  height: 100%;
  background-color: white;
  transition: left 0.3s ease;
  z-index: 1000;
}

.sidebar.active {
  left: 0;
}




  .search-parameters-div .search-parameters-select {
    display: flex;
    border: none;
    background-color: rgba(165, 201, 160, 0.5607843137);
    color: #000000;
    padding: 10px;
    border-radius: 20px;
    box-shadow: 0 2px 5px rgba(0, 0, 0, 0.1);
    transition: background-color 0.2s ease;
    cursor: pointer;
  }

  .search-parameters-div .search-parameters-select:focus {
    outline: none;
    background-color: rgba(165, 201, 160, 0.8156862745);
  }

.search-parameters-div .search-parameters-option {
  border: none;
  border-radius: 30px;
  padding: 10px;
  background-color: rgba(165, 201, 160, 0.8156862745);
  color: #2E2E2E;
}

.search-parameters-div .search-parameters-select option {
  border: none;
  border-radius: 30px;
  padding: 10px;
  background-color: #a5c9a0d0;
  color: #2E2E2E;
}

[data-theme="dark"] .search-parameters-select option {
  background-color: rgba(60, 80, 60, 0.9) !important;
  color: #e0e0e0 !important;
}


  .About {
    font-family: "Poppins", sans-serif;
    display: flex;
    flex-wrap: wrap;
    justify-content: center;
    gap: 2rem;

    margin: 5vw;
    max-width: 1200px;
    margin-left: auto;
    margin-right: auto;
  }

  .About-left-box {
    flex: 1 1 300px;
    min-width: 280px;
  }

  .About-left-heading {
    font-weight: 500;
    font-size: 50px;
    align-items: center;
    letter-spacing: 0.1px;
  }

  .About-left-text {
    font-weight: 200;
    font-size: calc(15px + 0.4vw);
  }

  .About-left-link {
    font-weight: 500;
    font-size: calc(12px + 0.4vw);
    color: #6b6eb9;
    cursor: pointer;
  }

  .About-right {
    display: flex;
    flex-wrap: wrap;
    justify-content: center;
    gap: 1.5rem;
    flex: 2 1 500px;
  }

.footer-right .footer-right-box {
  text-decoration: none;
  color: black;
  display: block;
  width: 16vw;
  margin: 0px 2vw;
  cursor: pointer;
  border-radius: 20px;
  cursor: pointer;
  transition: background-color 0.3s ease, transform 0.3s ease;
}

  .About-right-box:hover {
    transform: scale(1.03);
    box-shadow: 0 4px 12px rgba(0, 0, 0, 0.1);
  }

  .About-right-heading {
    font-weight: 500px;
    font-size: calc(14px + 0.4vw);
    letter-spacing: 0.1px;
  }

  .About-right-text {
    font-weight: 300;
    font-style: italic;
    /* CORRECTED: Kept the italic style and removed the conflicting one */
    font-size: calc(9px + 0.4vw);
  }


  /* added Simple Fade-In Animation on Page Load */
    @keyframes fadeInUp {
      from {
        opacity: 0;
        transform: translateY(30px);
      }

      to {
        opacity: 1;
        transform: translateY(0);
      }
    }

.About-right-box {
  opacity: 0;
  animation: fadeInUp 0.8s ease forwards;
  animation-delay: 0.8s;
}

  /* RESPONSIVE BREAKPOINTS */

  /* Tablet styles (768px and down) */
  @media screen and (max-width: 768px) {
    #header {
      flex-wrap: wrap;
      padding: 15px 0;
    }

    #header #header-title-box {
      margin-left: 3vw;
    }

    #header #header-navigation {
      width: 40vw;
      justify-content: space-around;
    }

    #header #header-navigation p {
      font-size: calc(10px + 0.5vw);
    }

    #header #header-signup-box {
      margin-right: 3vw;
    }

    #header #header-signup-box p {
      padding: 8px 20px;
      font-size: calc(10px + 0.5vw);
    }

    #main {
      flex-direction: column;
      margin: 4vw;
      gap: 30px;
    }

    .main-right {
      width: 100%;
      align-items: center;
    }

    .main-right-box {
      width: 80vw;
      max-width: 500px;
    }

    .main-right-search .main-right-search-form-input {
      width: calc(80vw - 130px);
      max-width: calc(500px - 130px);
    }

    .footer {
      flex-direction: column;
      gap: 30px;
      margin: 4vw;
      align-items: center;
    }

    .footer .footer-left-box {
      max-width: 100%;
      text-align: center;
    }

    .footer-right {
      flex-wrap: wrap;
      gap: 20px;
      justify-content: center;
      width: 100%;
    }

  .footer-right .footer-right-box {
    width: calc(50% - 40px);
    margin: 10px;
    min-width: 250px;
    text-align: center;
  }
  .hamburger-menu {
    display: flex;
  }

  .nav-menu {
    display: none;
  }


}


  /* Mobile styles (600px and down) */
  @media screen and (max-width: 600px) {

    /* Mobile Header Layout - Logo | Signup | Hamburger */
    #header {
      justify-content: flex-start;
      align-items: center;
      gap: 15px;
    }

    #header #header-title-box {
      margin-left: 5vw;
      order: 1;
    }

    #header #header-signup-box {
      order: 2;
      margin-right: 0;
      margin-left: auto;
    }

    .hamburger-menu {
      display: flex;
      order: 3;
      position: static;
      margin-right: 5vw;
      transform: none;
    }

    #header #header-navigation {
      display: none;
      position: absolute;
      top: 100%;
      left: 0;
      right: 0;
      background-color: #f4f7f2;
      flex-direction: column;
      width: 100%;
      padding: 20px 0;
      box-shadow: 0 2px 10px rgba(0, 0, 0, 0.1);
      z-index: 1000;
      order: 4;
    }

    #header #header-navigation.show {
      display: flex;
    }

    #header #header-navigation p {
      padding: 15px 20px;
      margin: 5px 0;
      border-bottom: 1px solid #e0e0e0;
      width: 100%;
      justify-content: center;
      font-size: calc(12px + 0.5vw);
    }

    #header #header-navigation p:last-child {
      border-bottom: none;
    }

    #header #header-signup-box p {
      padding: 8px 15px;
      font-size: 12px;
    }

    .main-heading {
      font-size: calc(18px + 2vw);
    }

    .main-left-links {
      flex-direction: column;
      gap: 10px;
    }

    .main-left-links .links-text {
      margin-right: 0;
      text-align: center;
      justify-content: center;
    }

    .main-right-box {
      width: 90vw;
    }

    .main-right-search .main-right-search-form-input {
      width: calc(90vw - 130px);
    }

    .footer-right .footer-right-box {
      width: 100%;
      margin: 10px 0;
      text-align: center;
    }
  }

  /* Small mobile styles (480px and down) */
  @media screen and (max-width: 480px) {
    #header #header-title-box {
      margin-left: 4vw;
    }

    #header #header-title-box #header-title {
      font-size: calc(14px + 1.5vw);
    }

    .hamburger-menu {
      margin-right: 4vw;
    }

    #main {
      margin: 4vw 2vw;
    }

    .main-heading {
      font-size: calc(16px + 3vw);
      line-height: 1.4;
    }

    .main-text {
      font-size: calc(10px + 0.8vw);
    }

    .main-right-upper-box {
      margin: 15px;
    }

    .main-right-search .search-icon {
      width: 14px;
      margin: 18px 15px;
    }

    .main-right-search .main-right-search-form-input {
      padding: 8px 25px;
      font-size: 14px;
      width: calc(90vw - 110px);
    }

    .About {
      margin: 4vw 2vw;
    }

    .About .About-left-heading,
    .About-right .About-right-heading {
      font-size: calc(12px + 0.8vw);
    }

    .About .About-left-text,
    .About-right .About-right-text {
      font-size: calc(10px + 0.6vw);
    }

    .About-right .About-right-box {
      padding: 20px;
      margin: 10px 0;
    }
  }

  /* Extra small mobile styles (360px and down) */
  @media screen and (max-width: 360px) {
    #header #header-title-box #header-title {
      font-size: 16px;
    }

    #header #header-signup-box p {
      padding: 8px 10px;
      font-size: 10px;
    }

    .hamburger-menu {
      margin-right: 4vw;
      width: 25px;
      height: 20px;
    }

    .main-heading {
      font-size: 22px;
    }

    .main-text {
      font-size: 12px;
    }

    .main-left-links .links-text {
      padding: 0px 20px;
      font-size: 12px;
      min-height: 40px;
    }

    .main-right-box {
      width: 95vw;
    }

    .main-right-search .main-right-search-form-input {
      width: calc(95vw - 100px);
      padding: 6px 20px;
      font-size: 12px;
    }

    .right-text {
      font-size: 14px !important;
    }

    .footer .footer-left-heading,
    .footer-right .footer-right-heading {
      font-size: 14px;
    }

    .footer .footer-left-text,
    .footer-right .footer-right-text {
      font-size: 11px;
    }

    .footer-right .footer-right-box {
      padding: 15px;
      margin: 8px 0;
    }
  }

  /* Dark Mode Styles */
  [data-theme="dark"] {
    color-scheme: dark;
  }

  [data-theme="dark"] body {
    background-color: #0d0d0d;
    color: #f1f1f1;
    transition: background-color 0.3s ease, color 0.3s ease;
  }

  [data-theme="dark"] #header {
    background-color: #121212;
    border-bottom: 1px solid #2c2c2c;
  }

  [data-theme="dark"] #header #header-title {
    color: #ffffff;
  }

  [data-theme="dark"] .hamburger-line {
    background: #ffffff;
  }

  [data-theme="dark"] #header #header-navigation {
    background-color: #121212;
  }

[data-theme="dark"] .nav-menu a {
  color: #dff8f8;
}

[data-theme="dark"] .nav-menu a:hover {
  text-decoration: underline;
  color: #4CAF50;
}

  [data-theme="dark"] #header #header-navigation p {
    color: #e0e0e0;
  }

  [data-theme="dark"] #header #header-navigation p:hover {
    color: #ffffff;
  }

  [data-theme="dark"] #header #header-signup-box p {
    background-color: #2c5a57;
    color: #b8e6e1;
  }


[data-theme="dark"] .main-text {
  color: #e0e0e0;
}

  [data-theme="dark"] .main-heading {
    color: #ffffff;
  }

  [data-theme="dark"] .welcome {
    background-color: #3d2f1a;
    color: #d4a853;
  }

  [data-theme="dark"] .links-text {
    background-color: #1a1a1a;
    color: #e0e0e0;
    border: 1px solid #333;
  }

  [data-theme="dark"] .links-text:hover {
    background-color: #333;
    color: #ffffff;
  }

  [data-theme="dark"] .features-box {
    background-color: #4a3420;
    color: #d4a853;
  }

  [data-theme="dark"] .try-box {
    border-color: #444;
  }

  [data-theme="dark"] .main-right-box {
    background-color: #1a2e1a;
    color: #e0e0e0;
  }

  [data-theme="dark"] .main-right-upper-box {
    background-color: #0f1f0f;
    color: #e0e0e0;
  }

  [data-theme="dark"] .right-text {
    color: #e0e0e0;
  }

  [data-theme="dark"] .main-right-search-form-input {
    background-color: #1e1e1e;
    color: #ffffff;
    border: 1px solid #444;
  }

  [data-theme="dark"] .main-right-search-form-input::placeholder {
    color: #888;
  }

  [data-theme="dark"] .search-icon {
    color: #888;
  }

  [data-theme="dark"] .search-parameters-select {
    background-color: #2a3b2a;
    color: #f7b86e;
    border: 1px solid #f7b86e;
  }

  [data-theme="dark"] .search-parameters-select:focus {
    background-color: #1a2e1a;
    outline: none;
    border: 1px solid #f7b86e;
  }

  [data-theme="dark"] .search-parameters-option {
    background-color: #2a3b2a;
    color: #f7b86e;
  }

  [data-theme="dark"] .About-left-heading,
  [data-theme="dark"] .About-right-heading {
    color: #ffffff;
  }

  [data-theme="dark"] .About-left-text,
  [data-theme="dark"] .About-right-text {
    color: #cccccc;
  }

  [data-theme="dark"] .About-left-link {
    color: #8a8ddb;
  }

  [data-theme="dark"] .About-right .About-right-box:hover {
    background-color: #2a2a2a;
    color: #ffffff;
  }

  [data-theme="dark"] .About-right svg {
    stroke: #e0e0e0;
  }

  [data-theme="dark"] .modern-footer {
    background: linear-gradient(135deg, #0a1f1d 0%, #0d2420 100%);
  }

  [data-theme="dark"] .footer-logo {
    background: linear-gradient(135deg, #e0e0e0, #f7b86e);
    -webkit-background-clip: text;
    -webkit-text-fill-color: transparent;
    background-clip: text;
  }

  [data-theme="dark"] .footer-description {
    color: #a0c4c1;
  }

  [data-theme="dark"] .social-link {
    background: rgba(223, 248, 248, 0.05);
    border-color: rgba(223, 248, 248, 0.1);
  }

  [data-theme="dark"] .social-link:hover {
    background: rgba(223, 248, 248, 0.1);
    border-color: rgba(223, 248, 248, 0.2);
  }

  [data-theme="dark"] .footer-links h4,
  [data-theme="dark"] .footer-community h4 {
    color: #ffffff;
  }

  [data-theme="dark"] .footer-links a {
    color: #a0c4c1;
  }

  [data-theme="dark"] .footer-links a:hover {
    color: #dff8f8;
  }

  [data-theme="dark"] .oss-badge {
    background: rgba(223, 248, 248, 0.05);
    border-color: rgba(223, 248, 248, 0.1);
  }

  [data-theme="dark"] .oss-badge:hover {
    background: rgba(223, 248, 248, 0.1);
    border-color: rgba(223, 248, 248, 0.2);
  }

  [data-theme="dark"] .community-text {
    color: #a0c4c1;
  }

  [data-theme="dark"] .footer-divider {
    background: linear-gradient(90deg, transparent, rgba(223, 248, 248, 0.1), transparent);
  }

  [data-theme="dark"] .copyright,
  [data-theme="dark"] .footer-bottom-links a {
    color: #a0c4c1;
  }

  [data-theme="dark"] .footer-bottom-links a:hover {
    color: #dff8f8;
  }

  /* Responsive breakpoints integrated from paste-2.txt */

  /* General responsive styles */
  @media screen and (max-width: 768px) {
    body {
      font-size: 14px;
      padding-top: 8vh;
    }

    .container {
      padding: 10px;
    }
  }

  @media screen and (max-width: 600px) {
    .theme-toggle {
      width: 35px;
      height: 35px;
      margin-right: 10px;
    }

    .theme-toggle .sun-icon,
    .theme-toggle .moon-icon {
      width: 18px;
      height: 18px;
    }
  }

  @media screen and (max-width: 480px) {
    .theme-toggle {
      width: 32px;
      height: 32px;
      margin-right: 8px;
    }

    .theme-toggle .sun-icon,
    .theme-toggle .moon-icon {
      width: 16px;
      height: 16px;
    }
  }

  @media screen and (max-width: 360px) {
    .theme-toggle {
      width: 30px;
      height: 30px;
      margin-right: 6px;
    }

    .theme-toggle .sun-icon,
    .theme-toggle .moon-icon {
      width: 14px;
      height: 14px;
    }
  }


  /* Modern Footer Styles */
  .modern-footer {
    background: linear-gradient(135deg, #163d3b 0%, #1a4441 100%);
    color: #dff8f8;
    padding: 60px 5vw 40px;
    position: relative;
    overflow: hidden;
  }

  .modern-footer::before {
    content: '';
    position: absolute;
    top: 0;
    left: 0;
    right: 0;
    height: 1px;
    background: linear-gradient(90deg, transparent, rgba(74, 138, 133, 0.5), transparent);
  }

  .footer-container {
    max-width: 1200px;
    margin: 0 auto;
  }

  .footer-top {
    display: grid;
    grid-template-columns: 2fr 1fr 1fr;
    gap: 60px;
    margin-bottom: 50px;
  }

  /* Footer Brand Section */
  .footer-brand {
    max-width: 400px;
  }

  .footer-logo {
    font-size: 32px;
    font-weight: 600;
    margin-bottom: 20px;
    background: linear-gradient(135deg, #c7c6c0, #f7b86e);
    -webkit-background-clip: text;
    -webkit-text-fill-color: transparent;
    background-clip: text;
    font-family: "Poppins", sans-serif;
    /* background-color: #f7b86e; */
    /* color: #544c1e; */
  }

  .footer-description {
    font-size: 16px;
    line-height: 1.7;
    color: #b8d4d1;
    margin-bottom: 30px;
    font-weight: 300;
  }

  /* Social Links */
  .social-links {
    display: flex;
    gap: 16px;
  }

  .social-link {
    display: inline-flex;
    align-items: center;
    justify-content: center;
    width: 48px;
    height: 48px;
    background: rgba(223, 248, 248, 0.1);
    border: 1px solid rgba(223, 248, 248, 0.2);
    border-radius: 12px;
    color: #dff8f8;
    text-decoration: none;
    transition: all 0.3s ease;
    backdrop-filter: blur(10px);
    box-shadow: 0 0 0 transparent;
    /* base state */
  }

  .social-link:hover {
    background: rgba(223, 248, 248, 0.2);
    border-color: rgba(223, 248, 248, 0.4);
    transform: translateY(-2px);
    box-shadow:
      0 4px 12px rgba(223, 248, 248, 0.3),
      0 0 10px rgba(223, 248, 248, 0.4);
    /* glow effect */
  }


  /* Footer Links Section */
  .footer-links h4 {
    font-size: 18px;
    font-weight: 500;
    margin-bottom: 24px;
    color: #dff8f8;
  }

  .footer-links ul {
    list-style: none;
  }

  .footer-links li {
    margin-bottom: 12px;
  }

  .footer-links a {
    color: #b8d4d1;
    text-decoration: none;
    font-size: 15px;
    font-weight: 300;
    transition: all 0.3s ease;
    position: relative;
  }

  .footer-links a:hover {
    color: #dff8f8;
    transform: translateX(4px);
  }

  .footer-links a::before {
    content: '';
    position: absolute;
    left: -20px;
    top: 50%;
    transform: translateY(-50%);
    width: 0;
    height: 2px;
    background: linear-gradient(90deg, #a5c9a0, #f7b86e);
    transition: width 0.3s ease;
  }

  .footer-links a:hover::before {
    width: 12px;
  }

  /* Footer Community Section */
  .footer-community h4 {
    font-size: 18px;
    font-weight: 500;
    margin-bottom: 24px;
    color: #dff8f8;
  }

  .community-badges {
    display: flex;
    flex-direction: column;
    gap: 16px;
    margin-bottom: 20px;
  }

  .gssoc-badge img {
    height: 32px;
    border-radius: 6px;
    transition: transform 0.3s ease;
  }

  .gssoc-badge:hover img {
    transform: scale(1.05);
  }

  .oss-link {
    text-decoration: none;
  }

  .oss-badge {
    display: flex;
    align-items: center;
    gap: 0.5rem;

    border: 1px solid #e2e8f0;
    color: #1e293b;
    border-radius: 20px;
    /* Pill shape */

    /* CHANGE THIS: Adjust padding to change the badge's overall size */
    padding: 8px 14px;

    transition: background-color 0.2s ease;
  }


  .oss-badge img {
    width: 25px;
    height: 25px;
  }

  .oss-badge span {
    font-size: 14px;
    color: #dff8f8;

  }

  .community-text {
    color: #b8d4d1;
    font-size: 14px;
    font-weight: 300;
    line-height: 1.6;
  }

  /* Footer Bottom */
  .footer-divider {
    height: 1px;
    background: linear-gradient(90deg, transparent, rgba(223, 248, 248, 0.2), transparent);
    margin-bottom: 30px;
  }

  .footer-bottom-content {
    display: flex;
    justify-content: space-between;
    align-items: center;
    flex-wrap: wrap;
    gap: 20px;
  }

  .copyright {
    color: #b8d4d1;
    font-size: 14px;
    font-weight: 300;
  }

  .footer-bottom-links {
    display: flex;
    gap: 32px;
  }

  .footer-bottom-links a {
    color: #b8d4d1;
    text-decoration: none;
    font-size: 14px;
    font-weight: 300;
    transition: color 0.3s ease;
  }

  .footer-bottom-links a:hover {
    color: #dff8f8;
  }

  /* Responsive Design */

  /* Tablet styles (768px and down) */
  @media screen and (max-width: 768px) {
    .modern-footer {
      padding: 50px 4vw 30px;
    }

    .footer-top {
      grid-template-columns: 1fr;
      gap: 40px;
    }

    .footer-brand {
      max-width: 100%;
      text-align: center;
    }

    .footer-logo {
      font-size: 28px;
    }

    .social-links {
      justify-content: center;
    }

    .footer-links,
    .footer-community {
      text-align: center;
    }

    .community-badges {
      align-items: center;
    }

    .footer-bottom-content {
      flex-direction: column;
      text-align: center;
    }

    .footer-bottom-links {
      gap: 24px;
    }
  }

  /* Mobile styles (600px and down) */
  @media screen and (max-width: 600px) {
    .main-content {
      padding: 40px 20px;
    }

    .preview-text h2 {
      font-size: 24px;
    }

    .preview-text p {
      font-size: 14px;
    }

    .modern-footer {
      padding: 40px 3vw 25px;
    }

    .footer-top {
      gap: 35px;
    }

    .footer-logo {
      font-size: 26px;
      margin-bottom: 16px;
    }

    .footer-description {
      font-size: 15px;
      margin-bottom: 25px;
    }

    .social-links {
      gap: 12px;
    }

    .social-link {
      width: 44px;
      height: 44px;
    }

    .footer-links h4,
    .footer-community h4 {
      font-size: 17px;
      margin-bottom: 20px;
    }

    .footer-links a {
      font-size: 14px;
    }

    .community-badges {
      gap: 12px;
    }

    .gssoc-badge img {
      height: 28px;
    }

    .oss-badge {
      padding: 6px 12px;
      font-size: 13px;
    }

    .footer-bottom-links {
      flex-direction: column;
      gap: 16px;
    }

    .copyright,
    .footer-bottom-links a {
      font-size: 13px;
    }
  }


  /* Small mobile styles (480px and down) */
  @media screen and (max-width: 480px) {
    .modern-footer {
      padding: 35px 4vw 20px;
    }

    .footer-top {
      gap: 30px;
    }

    .footer-logo {
      font-size: 24px;
    }

    .footer-description {
      font-size: 14px;
      line-height: 1.6;
    }

    .social-link {
      width: 40px;
      height: 40px;
    }

    .footer-links h4,
    .footer-community h4 {
      font-size: 16px;
      margin-bottom: 18px;
    }

    .community-text {
      font-size: 13px;
    }

    .gssoc-badge img {
      height: 26px;
    }

    .oss-badge {
      padding: 5px 10px;
      font-size: 12px;
      gap: 6px;
    }
  }

  /* Extra small mobile styles (360px and down) */
  @media screen and (max-width: 360px) {
    .preview-text h2 {
      font-size: 20px;
    }

    .modern-footer {
      padding: 30px 5vw 18px;
    }

    .footer-logo {
      font-size: 22px;
    }

    .footer-description {
      font-size: 13px;
    }

    .social-link {
      width: 36px;
      height: 36px;
    }

    .footer-links h4,
    .footer-community h4 {
      font-size: 15px;
    }

    .footer-links a {
      font-size: 13px;
    }

    .community-text {
      font-size: 12px;
    }

    .copyright,
    .footer-bottom-links a {
      font-size: 12px;
    }

  }


  /* ===== Upload Page Navbar Styling ===== */
nav {
  display: flex;
  justify-content: center;
  align-items: center;
  gap: 30px;
  padding: 15px 30px;
  font-family: 'Segoe UI', Tahoma, Geneva, Verdana, sans-serif;

  /* ✨ Glassmorphism with green tint */
  background: rgba(76, 175, 80, 0.2); /* Greenish glass background */
  backdrop-filter: blur(12px);
  -webkit-backdrop-filter: blur(12px);
  border-radius: 16px;
  border: 1px solid rgba(76, 175, 80, 0.3);
  box-shadow: 0 8px 32px rgba(76, 175, 80, 0.25);
  position: fixed;
  top: 20px;
  left: 50%;
  transform: translateX(-50%);
  z-index: 1000;
}

nav a {
  text-decoration: none;
  color: #ffffff;
  font-size: 16px;
  font-weight: 600;
  text-transform: uppercase;
  padding: 12px 20px;
  border-radius: 8px;
  transition: all 0.3s ease;
}

nav a:hover {
  background-color: rgba(255, 255, 255, 0.2);
  color: #ffffff;
  box-shadow: 0 4px 15px rgba(255, 255, 255, 0.3);
}

  .links-text {
    cursor: pointer;
    transition: all 0.3s ease;
  }

  .links-text:hover {
    font-weight: 400;
    text-decoration: underline;
  }


  .footer {
    background-color: #1e1e1e;
    color: #fff;
    text-align: center;
    padding: 20px 10px;
    margin-top: 50px;
    font-size: 14px;
  }

  .footer-content p {
    margin: 5px 0;

  }


  @media (max-width: 600px) {
    .footer {
      font-size: 12px;
      padding: 15px 5px;
    }

  }

  /* Hover and Shadow Effects */
  button,
  img,
  .card,
  .hover-effect {
    transition: box-shadow 0.3s ease, transform 0.3s ease;

}
.bookmark-btn {
  margin-top: 10px;
  padding: 6px 12px;
  font-size: 0.9rem;
  background-color: #f7b86e;
  color: white;
  border: none;
  border-radius: 6px;
  cursor: pointer;
}

.bookmark-btn.bookmarked {
  background-color: #f3a847;
}


.rating {
  margin-top: 10px;
}

.rating .star {
  font-size: 20px;
  cursor: pointer;
  color: #ccc;
  transition: color 0.3s;
}

.rating .star.filled {
  color: #f7b86e;
}

@media (max-width: 770px) and (min-width: 599px) {
  .main-left {
    display: flex;
    flex-direction: column;
    align-items: center;
    text-align: center;
    padding-top: 1rem;
    gap: 1rem;
  }

  .main-left-links {
    display: flex;
    flex-direction: row;
    gap: 0.75rem;
    width: 58%;
    align-items: center;
  }

  .main-left-links .links-text {
    width: 90%;
    max-width: 300px;
    padding: 0.75rem 1rem;
    text-align: center;
    justify-content: center;
  }
}
/* Hover and Shadow Effects */
button,img, .card, .hover-effect {
  transition: box-shadow 0.3s ease, transform 0.3s ease;
}
main{

  button:hover,
  img:hover,
  .card:hover,
  .hover-effect:hover {
    box-shadow: 0 4px 16px rgba(0, 0, 0, 0.15), 0 1.5px 4px rgba(0, 0, 0, 0.10);
    transform: scale(1.04);
    z-index: 2;
  }

  .to_top {
    bottom: 10px;
    right: 40px;
    position: fixed;

  }

  #scroll_top_btn {
    color: #ab8335;
    font-weight: bolder;
    font-size: larger;
  }

    
}

.feature-cards-container {
  display: flex;
  justify-content: space-between;
  align-items: stretch;
  gap: 32px;
  margin: 32px 0;
}

/* Light mode styles (default) */
.feature-card {
  background: #d2e6ce;
  color: #222;
  border-radius: 20px;
  box-shadow: 0 2px 12px rgba(0,0,0,0.06);
  padding: 32px 28px;
  flex: 1 1 0;
  display: flex;
  flex-direction: column;
  align-items: center;
  min-width: 220px;
  max-width: 350px;
  transition: box-shadow 0.2s, transform 0.2s;
}

.feature-card .About-right-heading,
.feature-card .About-right-text {
  color: #222;
}

.feature-card svg {
  stroke: #1d1d1d !important;
}

[data-theme="dark"] .feature-card {
  background: #223024;
  color: #f7f7f7;
  box-shadow: 0 2px 12px rgba(0,0,0,0.18);
}
[data-theme="dark"] .feature-card .About-right-heading,
[data-theme="dark"] .feature-card .About-right-text {
  color: #f7f7f7;
}
[data-theme="dark"] .feature-card svg {
  stroke: #f7b86e !important;
}
[data-theme="dark"] .feature-card:hover {
  box-shadow: 0 6px 24px rgba(247,184,110,0.18);
}

.feature-card:hover {
  box-shadow: 0 6px 24px rgba(76,175,80,0.13);
  transform: translateY(-4px) scale(1.03);
}

  .feature-card svg {
    margin-bottom: 18px;
  }

  .feature-card .About-right-heading {
    margin-bottom: 8px;
    font-size: 1.25rem;
    font-weight: 500;
    text-align: center;
  }

  .feature-card .About-right-text {
    font-size: 1rem;
    font-style: italic;
    color: #222;
    text-align: center;
  }





/* Note Styling */
/* Container for all notes */
#notesContainer {
  display: grid;
  grid-template-columns: repeat(auto-fill, minmax(280px, 1fr));
  gap: 1.5rem;
  padding: 2rem;
  font-family: 'Poppins', sans-serif;
}

/* Each note card */
.note-card {
  height: 30vh;
  display: flex;
  align-items: center;
  justify-content: space-between;
  background-color: #ffffff;
  border-radius: 1rem;
  padding: 1.5rem;
  /* border: 1px solid black; */
  box-shadow: 0 6px 18px rgba(0, 0, 0, 0.1);
  transition: transform 0.2s ease, box-shadow 0.2s ease;
}
.note-card .mark{
  display: flex;align-items: center;
  justify-content: center;
  flex-direction: column;
}
.note-card:hover {
  transform: translateY(-2px);
  box-shadow: 0 10px 24px rgba(0, 0, 0, 0.15);
}

/* Headings */
.note-card h3 {
  margin-top: 0;
  font-size: 1.3rem;
  color: #090909;
}
.note-card h3:hover {
  margin-top: 0;
  font-size: 1.4rem;
  text-decoration: none;
}

/* Paragraph styling */
.note-card p {
  margin: 0.4rem 0;
  color: #555;
}

/* Download link */
.note-card a {
  display: inline-block;
  margin-top: 0.8rem;
  background-color: #4caf50;
  color: #fff;
  padding: 0.5rem 1rem;
  border-radius: 0.5rem;
  text-decoration: none;
  font-weight: 500;
  transition: background-color 0.3s;
}

.note-card a:hover {
  background-color: #3ca041;
}

/* Bookmark button */
.bookmark-btn {
  margin-top: 1rem;
  background: none;
  border: 2px solid #ffa000;
  color: #ffa000;
  padding: 0.4rem 0.8rem;
  border-radius: 0.5rem;
  cursor: pointer;
  font-weight: 600;
  transition: all 0.3s ease;
}

.bookmark-btn:hover {
  background-color: #ffe082;
  color: #000;
}

.bookmark-btn.bookmarked {
  background-color: #ffd54f;
  color: #000;
  border-color: #ffca28;
}

/* Star rating */
.rating {
  margin-top: 1rem;
}

.rating .star {
  font-size: 1.3rem;
  color: #ccc;
  cursor: pointer;
  transition: color 0.2s;
}


  @media (max-width: 900px) {
    .feature-cards-container {
      flex-direction: column;
      gap: 24px;
      align-items: center;
    }
    .feature-card {
      max-width: 90vw;
      width: 100%;
    }
  }

<<<<<<< HEAD

/* ========== Features Section ========== */
.features-section {
  display: flex;
  flex-wrap: wrap;
  justify-content: center;
  gap: 2rem;
  padding: 4rem 2rem;
  background-color: #f9f9f9;
}

.feature-card {
  background: #ffffff;
  border-radius: 20px;
  box-shadow: 0 2px 15px rgba(0,0,0,0.05);
  padding: 2rem;
  max-width: 300px;
  text-align: center;
  transition: transform 0.2s ease;
}

.feature-card:hover {
  transform: translateY(-5px);
  background: #b3cbbd;
  border-radius: 20px;
  box-shadow: 0 2px 15px rgba(0, 0, 0, 0.514);
  padding: 2rem;
  max-width: 300px;
  text-align: center;
}

.feature-title {
  font-weight: 600;
  font-size: 1.2rem;
  margin-top: 1rem;
}

.feature-desc {
  font-size: 0.95rem;
  color: #444;
  margin-top: 0.5rem;
}

/* ========== Custom Footer ========== */
.custom-footer {
  background: #163d3b;
  color: #ffffff;
  padding: 4rem 2rem;
}

.footer-container {
  display: grid;
  grid-template-columns: repeat(auto-fit, minmax(250px, 1fr));
  gap: 2rem;
}

.footer-section h2,
.footer-section h3 {
  margin-bottom: 1rem;
  color: #ffffff;
}

.footer-description {
  color: #ccc;
  font-size: 0.95rem;
}
.footer-section a {
  text-decoration: none;
  color: inherit;
}

.footer-section a:hover {
  text-decoration: underline;
  color: #ffffff;
}

.footer-section ul {
  list-style: none;
  padding: 0;
  margin: 0;
}

.footer-section ul li {
  margin: 0.5rem 0;
  color: #ddd;
  font-size: 14px;
}

.footer-section ul li i {
  margin-right: 0.5rem;
  color: #eee;
}

.footer-bottom {
  text-align: center;
  margin-top: 3rem;
  font-size: 0.9rem;
  color: #ccc;
}

/* ========== Scroll to Top Button ========== */
#scrollToTopBtn {
  position: fixed;
  bottom: 30px;
  right: 30px;
  background: #163d3b;
  color: #fff;
  border: none;
  padding: 1rem;
  border-radius: 50%;
  font-size: 1rem;
  cursor: pointer;
  z-index: 10;
  transition: background 0.3s;
}

#scrollToTopBtn:hover {
  background: #14524c;
}
=======
>>>>>>> 37168544
<|MERGE_RESOLUTION|>--- conflicted
+++ resolved
@@ -2302,7 +2302,7 @@
     }
   }
 
-<<<<<<< HEAD
+
 
 /* ========== Features Section ========== */
 .features-section {
@@ -2422,5 +2422,3 @@
 #scrollToTopBtn:hover {
   background: #14524c;
 }
-=======
->>>>>>> 37168544
