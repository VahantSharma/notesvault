--- conflicted
+++ resolved
@@ -1,54 +1,5 @@
 <!DOCTYPE html>
 <html lang="en">
-<<<<<<< HEAD
-  <head>
-    <meta charset="UTF-8" />
-    <meta name="viewport" content="width=device-width, initial-scale=1.0" />
-    <link rel="stylesheet" href="styles.css" />
-    <link rel="icon" href="favicon.png" type="image/x-icon" />
-
-    <title>NotesVault Home</title>
-    <script
-     
-      src="https://js.sentry-cdn.com/8994bf86fecf7733832520db1565ab1f.min.js"
-      crossorigin="anonymous"
-    ></script>
-    <script src="https://cdn.jsdelivr.net/npm/@tailwindcss/browser@4">
-
-    </script>
-  </head>
-  <body>
-    <header class="navbar">
-  <div class="navbar-left">
-    <div class="logo">NotesVault</div>
-  </div>
-
-  <div class="navbar-center" id="header-navigation">
-    <a href="pages/overview.html">Overview</a>
-    <a href="pages/studentAccount.html">Student Account</a>
-    <a href="pages/about.html">About</a>
-    <a href="pages/features.html">Features</a>
-  </div>
-
-  <div class="navbar-right">
-    <a href="pages/signup.html" class="signup-btn">Sign Up</a>
-    
-    <div id="hamburger" class="hamburger-icon">☰</div>
-  </div>
-</header>
-
-
-   <div class="Search-box  bg-black h-[100px]">
-  <div class="main-right-search " >
-    <form id="search-form" class="main-right-search-form" method="get" action="search.html">
-      <div class="flex justify-evenly w-full items-center gap-20 ">
-       
-      <input class="main-right-search-form-input" type="text" name="query" autocomplete="off" placeholder="Search" />
-        <svg class=" search-icon" width="16" height="16" viewBox="0 0 24 24" fill="none" stroke="currentColor" stroke-width="2" stroke-linecap="round" stroke-linejoin="round">
-        <circle cx="11" cy="11" r="8"></circle>
-        <path d="m21 21-4.35-4.35"></path>
-      </svg>
-=======
 
 <head>
   <meta charset="UTF-8" />
@@ -57,123 +8,91 @@
   <link rel="icon" href="assets/index/images/favicon.png" type="image/x-icon" />
   <link href="https://cdnjs.cloudflare.com/ajax/libs/font-awesome/6.5.0/css/all.min.css" rel="stylesheet" />
   <title>NotesVault Home</title>
-
-  <style>
-    #search-parameters-branch select,
-    #search-parameters-branch button {
-      background-color: #f4a261;
-      color: black;
-      padding: 10px 16px;
-      border: none;
-      border-radius: 8px;
-      font-size: 14px;
-      cursor: pointer;
-    }
-  </style>
 </head>
 
 <body>
+
   <!-- Header -->
-  <div id="header">
-    <div class="hamburger-wrapper">
-      <button class="hamburger-menu">
-        <span class="hamburger-line"></span>
-        <span class="hamburger-line"></span>
-        <span class="hamburger-line"></span>
-      </button>
+  <header class="navbar">
+    <div class="navbar-left">
+      <div class="logo">NotesVault</div>
     </div>
 
-    <a href="index.html" style="text-decoration:none; color:inherit;">
-      <div id="header-title-box">
-        <h3 id="header-title" style="color:#070707; font-size:36px; font-weight:bold; margin:0;">
-          NotesVault
-        </h3>
-      </div>
-    </a>
-
-    <div id="header-navigation" class="nav-menu">
-      <a href="./pages/overview.html">Overview</a>
-      <a href="./pages/studentAccount.html">Student Account</a>
-      <a href="./pages/about.html">About</a>
-      <a href="./pages/features.html">Features</a>
+    <div class="navbar-center" id="header-navigation">
+      <a href="pages/overview.html">Overview</a>
+      <a href="pages/studentAccount.html">Student Account</a>
+      <a href="pages/about.html">About</a>
+      <a href="pages/features.html">Features</a>
     </div>
 
-    <div id="header-signup-box">
-      <a href="pages/signup.html">
-        <p>Sign Up</p>
-      </a>
+    <div class="navbar-right">
+      <a href="pages/signup.html" class="signup-btn">Sign Up</a>
+      <div id="hamburger" class="hamburger-icon">☰</div>
+    </div>
+  </header>
+
+  <!-- Search -->
+  <div class="Search-box bg-black h-[100px]">
+    <div class="main-right-search">
+      <form id="search-form" class="main-right-search-form" method="get" action="search.html">
+        <div class="flex justify-evenly w-full items-center gap-20">
+          <input class="main-right-search-form-input" type="text" name="query" autocomplete="off" placeholder="Search" />
+          <svg class="search-icon" width="16" height="16" viewBox="0 0 24 24" fill="none" stroke="currentColor"
+            stroke-width="2" stroke-linecap="round" stroke-linejoin="round">
+            <circle cx="11" cy="11" r="8"></circle>
+            <path d="m21 21-4.35-4.35"></path>
+          </svg>
+        </div>
+
+        <div id="search-parameters-branch" class="search-parameters-div"></div>
+        <div id="search-parameters-semester" class="search-parameters-div"></div>
+        <div id="search-parameters-subject" class="search-parameters-div"></div>
+        <input type="submit" style="display: none" />
+      </form>
     </div>
   </div>
 
   <!-- Main Section -->
   <main id="main">
     <div class="main-left">
-      <h2 class="main-text welcome">Welcome Back</h2>
-      <h1 class="main-heading">Your Go-To Companion for<br />Organized Learning.</h1>
+      <p class="main-text welcome">Welcome Back</p>
+      <h1 class="main-heading">
+        Your Go-To Companion for<br />Organized Learning.
+      </h1>
       <p class="main-text">
-        Keep your study notes and PYQs organized, easy to find,<br />
-        and always just a click away with NotesVault.
+        Keep your study notes and PYQs organized, easy to find,<br />and
+        always just a click away with NotesVault.
       </p>
+      <div class="main-left-links">
+        <a href="search.html" class="links-text try-box" style="color: black; text-decoration: none;">Browse Notes</a>
+        <a href="upload.html" class="links-text try-box" style="color: black; text-decoration: none;">Upload Notes</a>
+      </div>
+    </div>
 
-      <div class="main-left-links" style="display:flex; gap:15px;">
-        <a href="./search.html" style="text-decoration:none;">
-          <button
-            style="background:#f4a261;color:black;padding:12px 28px;border:none;border-radius:30px;font-size:16px;cursor:pointer;">
-            Browse Notes
-          </button>
-        </a>
->>>>>>> c35f7918
+    <div class="main-right">
+      <div class="main-right-box">
+        <div class="main-right-upper-box">
+          <div class="right-text-div">
+            <p class="right-text">Notes Organised by</p>
+            <p class="right-text" id="typeWriterText">Subject</p>
+          </div>
+        </div>
+      </div>
+    </div>
 
-        <a href="./pages/upload.html" style="text-decoration:none;">
-          <button
-            style="padding:12px 28px;border:2px solid black;background:white;color:black;border-radius:30px;font-size:16px;cursor:pointer;">
-            Upload Notes
-          </button>
-        </a>
-      </div>
-<<<<<<< HEAD
-     
-      <div id="search-parameters-branch" class="search-parameters-div"></div>
-      <div id="search-parameters-semester" class="search-parameters-div"></div>
-      <div id="search-parameters-subject" class="search-parameters-div"></div>
-      <input type="submit" style="display: none" />
-    </form>
-  </div>
-</div>
-
-
-    <main id="main">
-  <div class="main-left">
-    <p class="main-text welcome">Welcome Back</p>
-    <h1 class="main-heading">
-      Your Go-To Companion for<br />Organized Learning.
-    </h1>
-    <p class="main-text">
-      Keep your study notes and PYQs organized, easy to find,<br />and
-      always just a click away with NotesVault.
-    </p>
-    <div class="main-left-links">
-      <a href="search.html" class="links-text try-box" style="color: black; text-decoration: none;">Browse Notes</a>
-      <a href="upload.html" class="links-text try-box" style="color: black; text-decoration: none;">Upload Notes</a>
-    </div>
-  </div>
-
-  <div class="main-right">
-    <div class="main-right-box">
-      <div class="main-right-upper-box">
-        <div class="right-text-div">
-          <p class="right-text">Notes Organised by</p>
-          <p class="right-text" id="typeWriterText">Subject</p>
-=======
-    </div>
+    <section class="About">
+      <p class="About-left-heading">About NotesVault</p>
+      <p class="About-left-text">A web app to store, browse, and manage notes and PYQs semester-wise.</p>
+      <p class="About-left-link" onclick='window.open("https://github.com/opensource-society/notesvault", "_blank", "noopener,noreferrer")'>Learn More →</p>
+    </section>
   </main>
 
-  <!-- ✅ Features Section (Removed Duplicate Copy) -->
+  <!-- Features Section -->
   <section class="features-section" style="padding:60px 0; background:white;">
     <div class="card-container"
       style="display:flex;justify-content:center;gap:40px;flex-wrap:wrap;max-width:1200px;margin:auto;">
 
-      <!-- ✅ Easy Upload -->
+      <!-- Easy Upload -->
       <a href="pages/upload.html" style="text-decoration:none;">
         <div class="card feature-card"
           style="width:300px;height:230px;display:flex;flex-direction:column;align-items:center;justify-content:center;text-align:center;background:black;border-radius:12px;box-shadow:0 4px 10px rgba(0,0,0,0.3);padding:20px;">
@@ -183,18 +102,17 @@
         </div>
       </a>
 
-      <!-- ✅ Sort The Chaos -->
+      <!-- Sort The Chaos -->
       <a href="pages/overview.html" style="text-decoration:none;">
         <div class="card feature-card"
           style="width:300px;height:230px;display:flex;flex-direction:column;align-items:center;justify-content:center;text-align:center;background:black;border-radius:12px;box-shadow:0 4px 10px rgba(0,0,0,0.3);padding:20px;">
           <i class="fas fa-layer-group" style="font-size:50px;color:white;margin-bottom:10px;"></i>
           <h5 class="feature-title" style="font-size:22px;margin:8px 0;color:white;">Sort The Chaos</h5>
           <p class="feature-desc" style="font-size:16px;color:#ddd;">Neatly arrange all your notes in one place</p>
->>>>>>> c35f7918
         </div>
       </a>
 
-      <!-- ✅ Search By Tags -->
+      <!-- Search By Tags -->
       <a href="pages/search.html" style="text-decoration:none;">
         <div class="card feature-card"
           style="width:300px;height:230px;display:flex;flex-direction:column;align-items:center;justify-content:center;text-align:center;background:black;border-radius:12px;box-shadow:0 4px 10px rgba(0,0,0,0.3);padding:20px;">
@@ -208,10 +126,8 @@
 
   <!-- Footer -->
   <footer style="background:#111; color:white; padding:50px 20px; font-family:sans-serif; margin-top:50px;">
-    <div
-      style="max-width:1200px; margin:auto; display:flex; flex-wrap:wrap; justify-content:space-between; gap:40px;">
+    <div style="max-width:1200px; margin:auto; display:flex; flex-wrap:wrap; justify-content:space-between; gap:40px;">
 
-      <!-- 📚 About NotesVault -->
       <div style="flex:1; min-width:250px;">
         <h2 style="font-size:26px; margin-bottom:10px; color:#f4a261;">📚 NotesVault</h2>
         <p style="font-size:16px; line-height:1.5; color:#ddd;">
@@ -224,44 +140,7 @@
           </button>
         </a>
       </div>
-    </div>
-  </div>
 
-<<<<<<< HEAD
-  <section class="About">
-    <p class="About-left-heading">About NotesVault</p>
-    <p class="About-left-text">A web app to store, browse, and manage notes and PYQs semester-wise.</p>
-    <p class="About-left-link" onclick='window.open("https://github.com/opensource-society/notesvault", "_blank", "noopener,noreferrer")'>Learn More →</p>
-  </section>
-</main>
-
-<section class="features-section">
-  <a href="upload.html" class="feature-card">
-    <!-- Upload Icon -->
-    <svg xmlns="http://www.w3.org/2000/svg" width="40" height="40" viewBox="0 0 24 24" fill="none" stroke="#1d1d1d" stroke-width="2" stroke-linecap="round" stroke-linejoin="round">
-      <path d="M12 3v12" />
-      <polyline points="5 9 12 2 19 9" />
-      <path d="M5 20h14" />
-    </svg>
-    <p class="feature-title">Easy Upload</p>
-    <p class="feature-desc">Add your notes quickly and effortlessly</p>
-  </a>
-</section>
-
-
-
-
-  <div class="feature-card">
-    <!-- Folder Icon -->
-    <svg xmlns="http://www.w3.org/2000/svg" width="40" height="40" viewBox="0 0 24 24" fill="none" stroke="#1d1d1d" stroke-width="2" stroke-linecap="round" stroke-linejoin="round">
-      <path d="M3 6h5l2 3h11v11H3z" />
-      <path d="M3 6v12a2 2 0 0 0 2 2h14a2 2 0 0 0 2-2V9a2 2 0 0 0-2-2H10l-2-3H3z" />
-    </svg>
-    <p class="feature-title">Sort The Chaos</p>
-    <p class="feature-desc">Neatly arrange all your notes in one place</p>
-  </div>
-=======
-      <!-- ✨ Features -->
       <div style="flex:1; min-width:220px;">
         <h3 style="font-size:22px; margin-bottom:15px; color:#f4a261;">✨ Features</h3>
         <ul style="list-style:none; padding:0; font-size:18px; line-height:2;">
@@ -271,9 +150,7 @@
           <li><a href="pages/todolist.html" style="text-decoration:none; color:white;"><i class="fas fa-tasks" style="color:#e91e63; margin-right:10px;"></i> To‑Do List</a></li>
         </ul>
       </div>
->>>>>>> c35f7918
 
-      <!-- 🌐 Social Media -->
       <div style="flex:1; min-width:220px;">
         <h3 style="font-size:22px; margin-bottom:15px; color:#f4a261;">🌐 Connect With Us</h3>
         <div style="display:flex; gap:15px; margin-top:10px;">
@@ -284,16 +161,16 @@
         </div>
       </div>
     </div>
-
     <p style="text-align:center; margin-top:30px; font-size:14px; color:#aaa;">
       © <span id="year"></span> NotesVault. All Rights Reserved.
     </p>
   </footer>
 
-  <!-- ✅ Only ONE script for year -->
+  <!-- JS -->
   <script>
     document.getElementById("year").textContent = new Date().getFullYear();
   </script>
   <script src="scripts/script.js" defer></script>
 </body>
+
 </html>