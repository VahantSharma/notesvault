--- conflicted
+++ resolved
@@ -1,37 +1,5 @@
 <!DOCTYPE html>
 <html lang="en">
-<<<<<<< HEAD
-  <head>
-    <meta charset="UTF-8" />
-    <meta name="viewport" content="width=device-width, initial-scale=1.0" />
-    <link rel="stylesheet" href="styling/styles.css" />
-    <link rel="icon" href="assets/index/images/favicon.png" type="image/x-icon" />
-    <link href="https://cdnjs.cloudflare.com/ajax/libs/font-awesome/6.5.0/css/all.min.css" rel="stylesheet"/>
-    <title>NotesVault Home</title>
-    <script src="https://js.sentry-cdn.com/8994bf86fecf7733832520db1565ab1f.min.js" crossorigin="anonymous"></script>
-    <script src="https://cdn.jsdelivr.net/npm/@tailwindcss/browser@4"></script>
-  </head>
-  <body>
-      <div id="header">
-        <div class="hamburger-wrapper">
-          <button class="hamburger-menu">
-            <span class="hamburger-line"></span>
-            <span class="hamburger-line"></span>
-            <span class="hamburger-line"></span>
-          </button>
-
-          <div class="hover-sidebar">
-            <ul>
-              <li><a href="#">Dashboard</a></li>
-              <li><a href="/pages/about.html">About</a></li>
-              <li><a href="/pages/overview.html">Overview</a></li>
-              <li><a href="/pages/features.html">Features</a></li>
-              <li><a href="#">Resources</a></li>
-            </ul>
-          </div>
-        </div>
-=======
->>>>>>> 7e5b1821
 
 <head>
   <meta charset="UTF-8" />
@@ -68,26 +36,9 @@
       </div>
     </div>
 
-<<<<<<< HEAD
-    <main id="main">
-      <div class="main-left">
-        <p class="main-text welcome ">Welcome Back</p>
-        <h1 class="main-heading">
-          Your Go-To Companion for<br /> organized learning
-        </h1>
-        <p class="main-text">
-          Keep your study notes on python organised, easy to find,<br /> and
-          always just a click away with NotesVault.
-        </p>
-        <div class="main-left-links">
-          <a style="color: black ; text-decoration: none; " class="links-text features-box"  href="./search.html">Browse Notes</a>
-          <p class="links-text try-box">Upload Notes</p>
-        </div>
-=======
     <a href="index.html" style="text-decoration: none; color: inherit;">
       <div id="header-title-box">
         <p id="header-title">NotesVault</p>
->>>>>>> 7e5b1821
       </div>
     </a>
 
