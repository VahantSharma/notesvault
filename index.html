--- conflicted
+++ resolved
@@ -28,20 +28,14 @@
 
 
             <!-- Navigation Menu -->
-<<<<<<< HEAD
+
             <div id="header-navigation" class="nav-menu">
                 <a href="./pages/overview.html"  data-replace="Overview"><span>Overview</span></a>
                 <a href="studentAccount.html" data-replace="Student Account"><span>Student Account</span></a>
                 <a href="about.html" data-replace="About"><span>About</span></a>
                 <a href="jotpad.html" data-replace="Jotpad"><span>Jotpad</span></a>
                 <a href="/" data-replace="Features"><span>Features</span></a>
-=======
-            <div id="header-navigation" class="nav-menu" id="navbar">
-                <a href="./pages/overview.html">Overview</a>
-                <a href="studentAccount.html">Student Account</a>
-                <a href="about.html">About</a>
-                <a href="/">Features</a>
->>>>>>> cd108995
+
             </div>
 
                 <div id="header-signup-box">
