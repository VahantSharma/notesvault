<!DOCTYPE html>
<html lang="en">
  <head>
    <meta charset="UTF-8" />
    <meta name="viewport" content="width=device-width, initial-scale=1.0" />
    <link rel="stylesheet" href="styles.css" />
    <title>NotesVault Home</title>
    <script
      src="https://js.sentry-cdn.com/8994bf86fecf7733832520db1565ab1f.min.js"
      crossorigin="anonymous"
    ></script>
  </head>
  <body>
    <header>
      <div id="header">
        <div class="hamburger-wrapper">
          <!-- Hamburger icon -->
          <button class="hamburger-menu">
            <span class="hamburger-line"></span>
            <span class="hamburger-line"></span>
            <span class="hamburger-line"></span>
          </button>

          <!-- Sidebar menu (hidden by default, visible on hover) -->
          <div class="hover-sidebar">
            <ul>
              <li><a href="#">Dashboard</a></li>
              <li><a href="/pages/about.html">About</a></li>
              <li><a href="/pages/overview.html">Overview</a></li>
              <li><a href="#">Features</a></li>
              <li><a href="#">Resources</a></li>
            </ul>
          </div>
        </div>
        <div id="header-title-box">
          <p id="header-title">NotesVault</p>
        </div>

        


            <!-- Navigation Menu -->

            <div id="header-navigation" class="nav-menu">
                <a href="./pages/overview.html"  data-replace="Overview"><span>Overview</span></a>
                <a href="studentAccount.html" data-replace="Student Account"><span>Student Account</span></a>
                <a href="about.html" data-replace="About"><span>About</span></a>
                <a href="jotpad.html" data-replace="Jotpad"><span>Jotpad</span></a>
                <a href="/" data-replace="Features"><span>Features</span></a>

            </div>

        <div id="header-signup-box">
          <a href="pages/signup.html"><p>Sign Up</p></a>
        </div>
      </div>
    </header>

    <div id="main">
      <div class="main-left">
        <p class="main-text welcome">Welcome Back</p>
        <h1 class="main-heading">
          Your Go-To Companion for<br />Organized Learning.
        </h1>
        <p class="main-text">
          Keep your study notes and PYQs organized, easy to find,<br />and
          always just a click away with NotesVault.
        </p>
        <div class="main-left-links">
          <a style="color: black ; text-decoration: none; " class="links-text try-box"  href="./search.html">Browse Notes</a>
          <p class="links-text try-box">Upload Notes</p>
        </div>
      </div>
      <div class="main-right">
        <div class="main-right-box">
          <div class="main-right-upper-box">
            <div class="right-text-div">
              <p class="right-text">Notes Organised by</p>
              <p class="right-text" id="typeWriterText">Subject</p>
            </div>
<<<<<<< HEAD
        </div>
    </div>
    
    <div class="About">
        <div class="About">
            <p class="About-left-heading">About NotesVault</p><br/>
            <p class="About-left-text">A web app to store, browse, and manage notes and PYQs semester-wise.</p>
            <p class="About-left-link" onclick='window.open("https://github.com/opensource-society/notesvault", "_blank", "noopener,noreferrer")'>Learn More →</p>
        </div>

        <div class="About-right">
            <div class="About-right-box easy-upload-card">
                <svg xmlns="http://www.w3.org/2000/svg" width="50" height="50" viewBox="0 0 24 24" fill="none" stroke="#1d1d1d" stroke-width="2" stroke-linecap="round" stroke-linejoin="round">
                    <path d="M12 3v12" />
                        <polyline points="5 9 12 2 19 9"/>
                    <path d="M5 20h14" />
=======
            <div class="main-right-search">
              <form
                id="search-form"
                class="main-right-seach-form"
                method="get"
                action="search.html"
              >
                <svg
                  class="search-icon"
                  width="16"
                  height="16"
                  viewBox="0 0 24 24"
                  fill="none"
                  stroke="currentColor"
                  stroke-width="2"
                  stroke-linecap="round"
                  stroke-linejoin="round"
                >
                  <circle cx="11" cy="11" r="8"></circle>
                  <path d="m21 21-4.35-4.35"></path>
>>>>>>> 1ee85d04
                </svg>
                <input
                  class="main-right-search-form-input"
                  type="text"
                  name="query"
                  autocomplete="off"
                  placeholder="Search"
                />

                <div
                  id="search-parameters-branch"
                  class="search-parameters-div"
                ></div>
                <div
                  id="search-parameters-semester"
                  class="search-parameters-div"
                ></div>
                <div
                  id="search-parameters-subject"
                  class="search-parameters-div"
                ></div>

                <input type="submit" style="display: none" />
              </form>
            </div>
          </div>
        </div>
      </div>
    </div>

    <div class="footer">
      <div class="footer-left-box">
        <p class="footer-left-heading">About NotesVault</p>
        <p class="footer-left-text">
          A web app to store, browse, and manage notes and PYQs semester-wise.
        </p>
        <p
          class="footer-left-link"
          onclick='window.open("https://github.com/opensource-society/notesvault", "_blank", "noopener,noreferrer")'
        >
          Learn More →
        </p>
      </div>

      <div class="footer-right">
        <a href="pages/upload.html" class="footer-right-box">
          <svg
            xmlns="http://www.w3.org/2000/svg"
            width="50"
            height="50"
            viewBox="0 0 24 24"
            fill="none"
            stroke="#1d1d1d"
            stroke-width="2"
            stroke-linecap="round"
            stroke-linejoin="round"
          >
            <path d="M12 3v12" />
            <polyline points="5 9 12 2 19 9" />
            <path d="M5 20h14" />
          </svg>

          <p class="footer-right-heading">Easy Upload</p>
          <p class="footer-right-text">
            Add your notes quickly and effortlessly
          </p></a
        >

        <div class="footer-right-box">
          <svg
            xmlns="http://www.w3.org/2000/svg"
            width="50"
            height="50"
            viewBox="0 0 24 24"
            fill="none"
            stroke="#1d1d1d"
            stroke-width="2"
            stroke-linecap="round"
            stroke-linejoin="round"
          >
            <path d="M3 6h5l2 3h11v11H3z" />
            <path
              d="M3 6v12a2 2 0 0 0 2 2h14a2 2 0 0 0 2-2V9a2 2 0 0 0-2-2H10l-2-3H3z"
            />
          </svg>

          <p class="footer-right-heading">Sort The Chaos</p>
          <p class="footer-right-text">
            Neatly arrange all your notes in one place
          </p>
        </div>
        <div class="footer-right-box">
          <svg
            xmlns="http://www.w3.org/2000/svg"
            width="50"
            height="50"
            viewBox="0 0 24 24"
            fill="none"
            stroke="#1d1d1d"
            stroke-width="2"
            stroke-linecap="round"
            stroke-linejoin="round"
          >
            <path
              d="M20 12L12 20a2 2 0 0 1-2.8 0L4 14.8a2 2 0 0 1 0-2.8L12 4l8 8z"
            />
            <circle cx="16" cy="8" r="1.5" />
          </svg>

          <p class="footer-right-heading">Search By Tags</p>
          <p class="footer-right-text">Find notes using subject tags</p>
        </div>
      </div>
    </div>

    <footer class="modern-footer">
      <div class="footer-container">
        <div class="footer-top">
          <div class="footer-brand">
            <div class="footer-logo">NotesVault</div>
            <p class="footer-description">
              Your go-to companion for organized learning. Keep your study notes
              and PYQs organized, easy to find, and always just a click away.
            </p>
            <div class="social-links">
              <a
                href="https://github.com/opensource-society/notesvault"
                class="social-link"
                target="_blank"
                rel="noopener noreferrer"
              >
                <svg
                  width="24"
                  height="24"
                  viewBox="0 0 24 24"
                  fill="currentColor"
                >
                  <path
                    d="M12 0C5.374 0 0 5.373 0 12 0 17.302 3.438 21.8 8.207 23.387c.599.111.793-.261.793-.577v-2.234c-3.338.726-4.033-1.416-4.033-1.416-.546-1.387-1.333-1.756-1.333-1.756-1.089-.745.083-.729.083-.729 1.205.084 1.839 1.237 1.839 1.237 1.07 1.834 2.807 1.304 3.492.997.107-.775.418-1.305.762-1.604-2.665-.305-5.467-1.334-5.467-5.931 0-1.311.469-2.381 1.236-3.221-.124-.303-.535-1.524.117-3.176 0 0 1.008-.322 3.301 1.23A11.509 11.509 0 0112 5.803c1.02.005 2.047.138 3.006.404 2.291-1.552 3.297-1.23 3.297-1.23.653 1.653.242 2.874.118 3.176.77.84 1.235 1.911 1.235 3.221 0 4.609-2.807 5.624-5.479 5.921.43.372.823 1.102.823 2.222v3.293c0 .319.192.694.801.576C20.566 21.797 24 17.300 24 12c0-6.627-5.373-12-12-12z"
                  />
                </svg>
              </a>
              <a href="#discord" class="social-link">
                <svg
                  width="24"
                  height="24"
                  viewBox="0 0 24 24"
                  fill="currentColor"
                >
                  <path
                    d="M20.317 4.492c-1.53-.69-3.17-1.2-4.885-1.49a.075.075 0 0 0-.079.036c-.21.369-.444.85-.608 1.23a18.566 18.566 0 0 0-5.487 0 12.36 12.36 0 0 0-.617-1.23A.077.077 0 0 0 8.562 3c-1.714.29-3.354.8-4.885 1.491a.07.07 0 0 0-.032.027C.533 9.093-.32 13.555.099 17.961a.08.08 0 0 0 .031.055 20.03 20.03 0 0 0 5.993 2.98.078.078 0 0 0 .084-.026 13.83 13.83 0 0 0 1.226-1.963.074.074 0 0 0-.041-.104 13.201 13.201 0 0 1-1.872-.878.075.075 0 0 1-.008-.125c.126-.093.252-.19.372-.287a.075.075 0 0 1 .078-.01c3.927 1.764 8.18 1.764 12.061 0a.075.075 0 0 1 .079.009c.12.098.245.195.372.288a.075.075 0 0 1-.006.125c-.598.344-1.22.635-1.873.877a.075.075 0 0 0-.041.105c.36.687.772 1.341 1.225 1.962a.077.077 0 0 0 .084.028 19.963 19.963 0 0 0 6.002-2.981.076.076 0 0 0 .032-.054c.5-5.094-.838-9.52-3.549-13.442a.06.06 0 0 0-.031-.028zM8.02 15.278c-1.182 0-2.157-1.069-2.157-2.38 0-1.312.956-2.38 2.157-2.38 1.21 0 2.176 1.077 2.157 2.38 0 1.312-.956 2.38-2.157 2.38zm7.975 0c-1.183 0-2.157-1.069-2.157-2.38 0-1.312.955-2.38 2.157-2.38 1.21 0 2.176 1.077 2.157 2.38 0 1.312-.946 2.38-2.157 2.38z"
                  />
                </svg>
              </a>
            </div>
          </div>

          <div class="footer-links">
            <h4>Quick Links</h4>
            <ul>
              <li><a href="#overview">Overview</a></li>
              <li><a href="#features">Features</a></li>
              <li><a href="./pages/BrowseNotes.html">Browse Notes</a></li>
              <li><a href="#upload">Upload Notes</a></li>
              <li><a href="#about">About</a></li>
            </ul>
          </div>

          <div class="footer-community">
            <h4>Community</h4>
            <div class="community-badges">
              <a
                href="https://gssoc.girlscript.tech/"
                class="gssoc-badge"
                target="_blank"
                rel="noopener noreferrer"
              >
                <img
                  src="https://substackcdn.com/image/fetch/w_1200,h_600,c_fill,f_jpg,q_auto:good,fl_progressive:steep,g_auto/https%3A%2F%2Fsubstack-post-media.s3.amazonaws.com%2Fpublic%2Fimages%2Fe0a1ea17-12ac-433f-9266-afb96c11f06a_200x200.jpeg"
                />
              </a>
              <a
                href="https://github.com/opensource-society"
                class="oss-link"
                target="_blank"
                rel="noopener noreferrer"
              >
                <div class="oss-badge">
                  <svg
                    width="20"
                    height="20"
                    viewBox="0 0 24 24"
                    fill="currentColor"
                  >
                    <path
                      d="M12 0L1.608 6v12L12 24l10.392-6V6L12 0zm0 2.19l8.392 4.85v9.92L12 21.81l-8.392-4.85V7.04L12 2.19z"
                    />
                  </svg>
                  <span>Open Source Society</span>
                </div>
              </a>
            </div>
            <p class="community-text">
              Join our vibrant community of learners and contributors
            </p>
          </div>
        </div>

        <div class="footer-bottom">
          <div class="footer-divider"></div>
          <div class="footer-bottom-content">
            <p class="copyright">
              © 2028 NotesVault. Built with ❤️ by the Open Source Community
            </p>
            <div class="footer-bottom-links">
              <a href="#privacy">Privacy Policy</a>
              <a href="#terms">Terms of Service</a>
              <a
                href="https://github.com/opensource-society/notesvault/blob/main/LICENSE"
                target="_blank"
                rel="noopener noreferrer"
                >MIT License</a
              >
            </div>
          </div>
        </div>
      </div>
    </footer>

    <script src="script.js" defer></script>
    <script>
      function toggleMobileMenu() {
        const sidebar = document.getElementById("mobileSidebar");
        sidebar.classList.toggle("active");
      }

      document.querySelectorAll(".sidebar a").forEach((link) => {
        link.addEventListener("click", () => {
          document.getElementById("mobileSidebar").classList.remove("active");
        });
      });
      document.addEventListener("click", (e) => {
        const sidebar = document.getElementById("mobileSidebar");
        const toggle = document.getElementById("hamburgerMenu");

        if (!sidebar.contains(e.target) && !toggle.contains(e.target)) {
          sidebar.classList.remove("active");
        }
      });
    </script>
  </body>
</html>
<|MERGE_RESOLUTION|>--- conflicted
+++ resolved
@@ -78,7 +78,6 @@
               <p class="right-text">Notes Organised by</p>
               <p class="right-text" id="typeWriterText">Subject</p>
             </div>
-<<<<<<< HEAD
         </div>
     </div>
     
@@ -95,7 +94,6 @@
                     <path d="M12 3v12" />
                         <polyline points="5 9 12 2 19 9"/>
                     <path d="M5 20h14" />
-=======
             <div class="main-right-search">
               <form
                 id="search-form"
@@ -116,7 +114,6 @@
                 >
                   <circle cx="11" cy="11" r="8"></circle>
                   <path d="m21 21-4.35-4.35"></path>
->>>>>>> 1ee85d04
                 </svg>
                 <input
                   class="main-right-search-form-input"
