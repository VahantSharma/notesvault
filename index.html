<!DOCTYPE html>
<html lang="en">

<<<<<<< HEAD
<head>
  <meta charset="UTF-8" />
  <meta name="viewport" content="width=device-width, initial-scale=1.0" />
  <link rel="stylesheet" href="styling/styles.css" />
  <link rel="icon" href="assets/index/images/favicon.png" type="image/x-icon" />
  <link href="https://cdnjs.cloudflare.com/ajax/libs/font-awesome/6.5.0/css/all.min.css" rel="stylesheet" />
  <title>NotesVault Home</title>
  <script src="https://js.sentry-cdn.com/8994bf86fecf7733832520db1565ab1f.min.js" crossorigin="anonymous"></script>
  <script src="https://cdn.jsdelivr.net/npm/@tailwindcss/browser@4">

  </script>
</head>

<body>
  <div id="header">
    <div class="hamburger-wrapper">
      <button class="hamburger-menu" title="toggle menu">
        <span class="hamburger-line"></span>
        <span class="hamburger-line"></span>
        <span class="hamburger-line"></span>
      </button>

      <div class="hover-sidebar">
        <ul>
          <li><a href="#">Dashboard</a></li>
          <li><a href="/pages/about.html">About</a></li>
          <li><a href="/pages/overview.html">Overview</a></li>
          <li><a href="/pages/features.html">Features</a></li>
          <li><a href="#">Resources</a></li>
        </ul>
      </div>
    </div>

    <a href="index.html" style="text-decoration: none; color: inherit;">
      <div id="header-title-box">
        <p id="header-title">NotesVault</p>
      </div>
    </a>


    <div id="header-navigation" class="nav-menu">
      <a href="./pages/overview.html">Overview</a>
      <a href="./pages/studentAccount.html">Student Account</a>
      <a href="./pages/about.html">About</a>
      <a href="/">Features</a>
    </div>

    <div id="header-signup-box">
      <a href="pages/signup.html">
        <p>Sign Up</p>
      </a>
    </div>
  </div>

  <main id="main">
    <div class="main-left">
      <p class="main-text welcome">Welcome Back</p>
      <h1 class="main-heading">
        Your Go-To Companion for<br />Organized Learning.
      </h1>
      <p class="main-text">
        Keep your study notes and PYQs organized, easy to find,<br />and
        always just a click away with NotesVault.
      </p>
      <div class="main-left-links">
        <a style="color: black ; text-decoration: none; " class="links-text features-box" href="./search.html">Browse
          Notes</a>
        <p class="links-text try-box">Upload Notes</p>
      </div>
    </div>


    <div class="main-right">
      <div class="main-right-box">
        <div class="main-right-upper-box">
          <div class="right-text-div">
            <p class="right-text">Notes Organised by</p>
            <p class="right-text" id="typeWriterText">Subject</p>
            <form id="search-form" class="main-right-search-form" method="get" action="search.html">
              <div>
                <div class="search-input-field">
                  <svg class="search-icon" width="16" height="16" viewBox="0 0 24 24" fill="none" stroke="currentColor"
                    stroke-width="2" stroke-linecap="round" stroke-linejoin="round">
                    <circle cx="11" cy="11" r="8"></circle>
                    <path d="m21 21-4.35-4.35"></path>
                  </svg>
                  <input class="main-right-search-form-input" type="text" name="query" autocomplete="off"
                    placeholder="Search">
=======
  <head>
    <meta charset="UTF-8" />
    <meta name="viewport" content="width=device-width, initial-scale=1.0" />
    <link rel="stylesheet" href="styling/styles.css" />
    <link rel="icon" href="assets/index/images/favicon.png" type="image/x-icon" />
    <link href="https://cdnjs.cloudflare.com/ajax/libs/font-awesome/6.5.0/css/all.min.css" rel="stylesheet" />
    <title>NotesVault Home</title>
    <script src="https://js.sentry-cdn.com/8994bf86fecf7733832520db1565ab1f.min.js" crossorigin="anonymous"></script>
    <script src="https://cdn.jsdelivr.net/npm/@tailwindcss/browser@4">
  
    </script>
  </head>

  <body>
    <div id="header">
      <div class="hamburger-wrapper">
        <button class="hamburger-menu">
          <span class="hamburger-line"></span>
          <span class="hamburger-line"></span>
          <span class="hamburger-line"></span>
        </button>
  
          <div class="hover-sidebar">
              <ul>
              <li><a href="#">Dashboard</a></li>
              <li><a href="/pages/about.html">About</a></li>
              <li><a href="/pages/overview.html">Overview</a></li>
              <li><a href="/pages/features.html">Features</a></li>
              <li><a href="#">Resources</a></li>
             </ul>
             </div>
            </div>
  
            <a href="index.html" style="text-decoration: none; color: inherit;">
            <div id="header-title-box">
             <p id="header-title">NotesVault</p>
            </div>
            </a>
  
            <div id="header-navigation" class="nav-menu">
              <a href="./pages/overview.html">Overview</a>
              
              <a href="./pages/studentAccount.html">Student Account</a>
              <a href="./pages/about.html">About</a>
              <a href="/">Features</a>
            </div>
  
          <div id="header-signup-box">
            <a href="pages/signup.html"><p>Sign Up</p></a>
          </div>
        </div>
        <!-- </div> -->



        <main id="main">
          <div class="main-left">
            <p class="main-text welcome">Welcome Back</p>
            <h1 class="main-heading">
              Your Go-To Companion for<br />Organized Learning.
            </h1>
            <p class="main-text">
              Keep your study notes and PYQs organized, easy to find,<br />and
              always just a click away with NotesVault.
            </p>
            <div class="main-left-links">
              <a style="color: black ; text-decoration: none; " class="links-text features-box" href="./search.html">Browse Notes</a>
              <a style="color: black ; text-decoration: none; " class="links-text features-box" href="./search.html">Browse
              <p class="links-text try-box">Upload Notes</p>
            </div>
          </div>
      
      
          <div class="main-right">
            <div class="main-right-box">
              <div class="main-right-upper-box">
                <div class="right-text-div">
                  <p class="right-text">Notes Organised by</p>
                  <p class="right-text" id="typeWriterText">Subject</p>
                  <form id="search-form" class="main-right-search-form" method="get" action="search.html">
                    <div>
                      <div class="search-input-field">
                        <svg class="search-icon" width="16" height="16" viewBox="0 0 24 24" fill="none"       stroke="currentColor"
                          stroke-width="2" stroke-linecap="round" stroke-linejoin="round">
                          <circle cx="11" cy="11" r="8"></circle>
                          <path d="m21 21-4.35-4.35"></path>
                        </svg>
                        <input class="main-right-search-form-input" type="text" name="query" autocomplete="off"
                          placeholder="Search">
                      </div>
                    </div>
                    <div id="search-parameters-branch" class="search-parameters-div"></div>
                    <div id="search-parameters-semester" class="search-parameters-div"></div>
                    <div id="search-parameters-subject" class="search-parameters-div"></div>
                    <input type="submit" style="display: none" />
                  </form>
>>>>>>> 821dca7d
                </div>
              </div>
      
      
            </div>
          </div>
<<<<<<< HEAD
        </div>


      </div>
    </div>
  </main>

  <section class="features-section">

    <!--upload section-->
    <div class="card-container">
      <a href="pages/upload.html">
        <div class="card feature-card" style="width: 18rem;">

          <svg xmlns="http://www.w3.org/2000/svg" width="40" height="40" viewBox="0 0 24 24" fill="none"
            stroke="#1d1d1d" stroke-width="2" stroke-linecap="round" stroke-linejoin="round">
            <path d="M12 3v12" />
            <polyline points="5 9 12 2 19 9" />
            <path d="M5 20h14" />
          </svg>
          <div class="card-body">
            <h5 class="feature-title">Easy Upload</h5>
            <p class="feature-desc">Add your notes quickly and effortlessly</p>
          </div>
        </div>
      </a>
      <div class="card feature-card" style="width: 18rem;">
        <svg xmlns="http://www.w3.org/2000/svg" width="40" height="40" viewBox="0 0 24 24" fill="none" stroke="#1d1d1d"
          stroke-width="2" stroke-linecap="round" stroke-linejoin="round">
          <path d="M3 6h5l2 3h11v11H3z" />
          <path d="M3 6v12a2 2 0 0 0 2 2h14a2 2 0 0 0 2-2V9a2 2 0 0 0-2-2H10l-2-3H3z" />
        </svg>
        <div class="card-body">
          <p>
          <h5 class="feature-title">Sort The Chaos</h5>
          </p>
          <p class="card-text">Neatly arrange all your notes in one place</p>
        </div>
      </div>
      <div class="card feature-card" style="width: 18rem;" class="feature-card">
        <!--Tag Icon-->
        <svg xmlns="http://www.w3.org/2000/svg" width="40" height="40" viewBox="0 0 24 24" fill="none" stroke="#1d1d1d"
          stroke-width="2" stroke-linecap="round" stroke-linejoin="round">
          <path d="M20 12L12 20a2 2 0 0 1-2.8 0L4 14.8a2 2 0 0 1 0-2.8L12 4l8 8z" />
          <circle cx="16" cy="8" r="1.5" />
        </svg>
        <div class="card-body">
          <p>
          <h5 class="feature-title">Search By Tags</h5>
          </p>
          <p class="feature-desc">Find notes using subject tags</p>
        </div>
      </div>

    </div>
  </section>
  <!-- <br> -->
</main>
  <!-- Footer -->
<footer class="modern-footer">
        <div class="footer-container">
            <div class="footer-top">
                <div class="footer-brand">
                    <div class="footer-logo">NotesVault</div>
                    <p class="footer-description">
                        Your go-to companion for organized learning. Keep your study notes and PYQs organized, easy to find, and always just a click away.
                    </p>
                    <div class="social-links">
                        <a href="https://github.com/opensource-society/notesvault" class="social-link" target="_blank" rel="noopener noreferrer" title="GitHub">
                            <svg width="24" height="24" viewBox="0 0 24 24" fill="currentColor">
                                <path d="M12 0C5.374 0 0 5.373 0 12 0 17.302 3.438 21.8 8.207 23.387c.599.111.793-.261.793-.577v-2.234c-3.338.726-4.033-1.416-4.033-1.416-.546-1.387-1.333-1.756-1.333-1.756-1.089-.745.083-.729.083-.729 1.205.084 1.839 1.237 1.839 1.237 1.07 1.834 2.807 1.304 3.492.997.107-.775.418-1.305.762-1.604-2.665-.305-5.467-1.334-5.467-5.931 0-1.311.469-2.381 1.236-3.221-.124-.303-.535-1.524.117-3.176 0 0 1.008-.322 3.301 1.23A11.509 11.509 0 0112 5.803c1.02.005 2.047.138 3.006.404 2.291-1.552 3.297-1.23 3.297-1.23.653 1.653.242 2.874.118 3.176.77.84 1.235 1.911 1.235 3.221 0 4.609-2.807 5.624-5.479 5.921.43.372.823 1.102.823 2.222v3.293c0 .319.192.694.801.576C20.566 21.797 24 17.300 24 12c0-6.627-5.373-12-12-12z"/>
                            </svg>
                        </a>
                        <a href="#discord" class="social-link" title="Discord">
                            <svg width="24" height="24" viewBox="0 0 24 24" fill="currentColor">
                                <path d="M20.317 4.492c-1.53-.69-3.17-1.2-4.885-1.49a.075.075 0 0 0-.079.036c-.21.369-.444.85-.608 1.23a18.566 18.566 0 0 0-5.487 0 12.36 12.36 0 0 0-.617-1.23A.077.077 0 0 0 8.562 3c-1.714.29-3.354.8-4.885 1.491a.07.07 0 0 0-.032.027C.533 9.093-.32 13.555.099 17.961a.08.08 0 0 0 .031.055 20.03 20.03 0 0 0 5.993 2.98.078.078 0 0 0 .084-.026 13.83 13.83 0 0 0 1.226-1.963.074.074 0 0 0-.041-.104 13.201 13.201 0 0 1-1.872-.878.075.075 0 0 1-.008-.125c.126-.093.252-.19.372-.287a.075.075 0 0 1 .078-.01c3.927 1.764 8.18 1.764 12.061 0a.075.075 0 0 1 .079.009c.12.098.245.195.372.288a.075.075 0 0 1-.006.125c-.598.344-1.22.635-1.873.877a.075.075 0 0 0-.041.105c.36.687.772 1.341 1.225 1.962a.077.077 0 0 0 .084.028 19.963 19.963 0 0 0 6.002-2.981.076.076 0 0 0 .032-.054c.5-5.094-.838-9.52-3.549-13.442a.06.06 0 0 0-.031-.028zM8.02 15.278c-1.182 0-2.157-1.069-2.157-2.38 0-1.312.956-2.38 2.157-2.38 1.21 0 2.176 1.077 2.157 2.38 0 1.312-.956 2.38-2.157 2.38zm7.975 0c-1.183 0-2.157-1.069-2.157-2.38 0-1.312.955-2.38 2.157-2.38 1.21 0 2.176 1.077 2.157 2.38 0 1.312-.946 2.38-2.157 2.38z"/>
                            </svg>
                        </a>
                    </div>
                </div>

                <div class="footer-links">
                    <h4>Quick Links</h4>
                    <ul>
                        <li><a href="#overview">Overview</a></li>
                        <li><a href="#features">Features</a></li>
                        <li><a href="./BrowseNotes.html">Browse Notes</a></li>
                        <li><a href="#upload">Upload Notes</a></li>
                        <li><a href="#about">About</a></li>
                    </ul>
                </div>

                <div class="footer-community">
                    <h4>Community</h4>
                    <div class="community-badges">
                        <a href="https://gssoc.girlscript.tech/" class="gssoc-badge" target="_blank" rel="noopener noreferrer">
                            <img src="https://substackcdn.com/image/fetch/w_1200,h_600,c_fill,f_jpg,q_auto:good,fl_progressive:steep,g_auto/https%3A%2F%2Fsubstack-post-media.s3.amazonaws.com%2Fpublic%2Fimages%2Fe0a1ea17-12ac-433f-9266-afb96c11f06a_200x200.jpeg" alt="GirlScript Summer of Code" />
                        </a>
                        <a href="https://github.com/opensource-society" class="oss-link" target="_blank" rel="noopener noreferrer">
                            <div class="oss-badge">
                                <svg width="20" height="20" viewBox="0 0 24 24" fill="currentColor">
                                    <path d="M12 0L1.608 6v12L12 24l10.392-6V6L12 0zm0 2.19l8.392 4.85v9.92L12 21.81l-8.392-4.85V7.04L12 2.19z"/>
                                </svg>
                                <span>Open Source Society</span>
                            </div>
                        </a>
                    </div>
                    <p class="community-text">
                        Join our vibrant community of learners and contributors
                    </p>
                </div>
            </div>

            <div class="footer-bottom">
                <div class="footer-divider"></div>
                <div class="footer-bottom-content">
                    <p class="copyright">
                        © 2025 NotesVault. Built with ❤️ by the Open Source Community
                    </p>
                    <div class="footer-bottom-links">
                        <a href="#privacy">Privacy Policy</a>
                        <a href="#terms">Terms of Service</a>
                        <a href="https://github.com/opensource-society/notesvault/blob/main/LICENSE" target="_blank" rel="noopener noreferrer">MIT License</a>
                    </div>
                </div>
            </div>
        </div>
    </footer>
  <!-- 🔺 Place Scroll Button OUTSIDE the .footer-container -->
  <button id="scrollToTopBtn" title="Go to top">
    <i class="fas fa-arrow-up"></i>
  </button>
</body>
<script src="scripts/script.js" defer></script>
<script>
  function toggleMobileMenu() {
    const sidebar = document.getElementById("mobileSidebar");
    sidebar?.classList.toggle("active");
  }

  document.querySelectorAll(".sidebar a").forEach((link) => {
    link.addEventListener("click", () => {
      document.getElementById("mobileSidebar")?.classList.remove("active");
    });
  });

  document.addEventListener("click", (e) => {
    const sidebar = document.getElementById("mobileSidebar");
    const toggle = document.querySelector(".hamburger-menu");
    if (sidebar && toggle && !sidebar.contains(e.target) && !toggle.contains(e.target)) {
      sidebar.classList.remove("active");
    }
  });

  // Add cuurent year in footer
  document.getElementById("year").textContent = new Date().getFullYear();
</script>
=======
        </main>

        <section class="features-section">

        <!--upload section-->
          <div class="card-container">
            <a href="pages/upload.html">
              <div class="card feature-card" style="width: 18rem;">
      
                <svg xmlns="http://www.w3.org/2000/svg" width="40" height="40" viewBox="0 0 24 24" fill="none"
                  stroke="#1d1d1d" stroke-width="2" stroke-linecap="round" stroke-linejoin="round">
                  <path d="M12 3v12" />
                  <polyline points="5 9 12 2 19 9" />
                  <path d="M5 20h14" />
                </svg>
                <div class="card-body">
                  <h5 class="feature-title">Easy Upload</h5>
                  <p class="feature-desc">Add your notes quickly and effortlessly</p>
                </div>
              </div>
            </a>
            <div class="card feature-card" style="width: 18rem;">
              <svg xmlns="http://www.w3.org/2000/svg" width="40" height="40" viewBox="0 0 24 24" fill="none"       stroke="#1d1d1d"
                stroke-width="2" stroke-linecap="round" stroke-linejoin="round">
                <path d="M3 6h5l2 3h11v11H3z" />
                <path d="M3 6v12a2 2 0 0 0 2 2h14a2 2 0 0 0 2-2V9a2 2 0 0 0-2-2H10l-2-3H3z" />
              </svg>
              <div class="card-body">
                <p>
                <h5 class="feature-title">Sort The Chaos</h5>
                </p>
                <p class="card-text">Neatly arrange all your notes in one place</p>
              </div>
            </div>
            <div style="width: 18rem;" class="card feature-card">
      
              <!--Tag Icon-->
              <svg xmlns="http://www.w3.org/2000/svg" width="40" height="40" viewBox="0 0 24 24" fill="none"       stroke="#1d1d1d"
                stroke-width="2" stroke-linecap="round" stroke-linejoin="round">
                <path d="M20 12L12 20a2 2 0 0 1-2.8 0L4 14.8a2 2 0 0 1 0-2.8L12 4l8 8z" />
                <circle cx="16" cy="8" r="1.5" />
              </svg>
              <div class="card-body">
                <p>
                <h5 class="feature-title">Search By Tags</h5>
                </p>
                <p class="feature-desc">Find notes using subject tags</p>
              </div>
            </div>
      
            <div class="footer-section">
                    <h3>Features</h3>
                    <ul>
                      <li><a href="pages/upload.html"><i class="fas fa-upload"></i> Easy Upload</a></li>
                      <li><a href="pages/search.html"><i class="fas fa-tags"></i> Tag-based Search</a></li>
                      <li><a href="pages/BrowseNotes.html"><i class="fas fa-folder-open"></i> Organized by Semester</a></li>
                      <li><a href="pages/todolist.html"><i class="fas fa-tasks"></i> Todo List</a></li>
                      <li><a href="pages/studentAccount.html"><i class="fas fa-users"></i> Get Details</a></li>
                    </ul>
                  </div>
      
          </div>
        </section>
        <!-- <br> -->

        <!-- Footer -->
        <footer class="custom-footer">
          <div class="footer-container">
            <!-- About NotesVault Section -->
            <div class="footer-section about-section">
              <h2><strong>NotesVault</strong></h2>
              <p class="footer-description">
                A web platform to <strong>store</strong>, <strong>browse</strong>, and <strong>manage</strong> academic       notes
                & PYQs semester-wise.
                Contribute easily, organize efficiently, and search by tags.
              </p>
              <a class="footer-learn-link" href="https://github.com/opensource-society/notesvault" target="_blank"
                rel="noopener noreferrer">Learn More →</a>
            </div>
      
      
            <!-- Community -->
            <div class="footer-section">
              <h3>Community</h3>
              <ul>
                <li><a href="https://www.youtube.com/" target="_blank"><i class="fab fa-youtube"></i> YouTube</a></li>
                <li><a href="https://github.com/opensource-society/notesvault.git" target="_blank"><i
                      class="fab fa-github"></i> GitHub</a></li>
                <li><a href="https://discord.com/" target="_blank"><i class="fab fa-discord"></i> Discord</a></li>
              </ul>
            </div>
      
            <!-- Social Media -->
            <div class="footer-section">
              <h3>Social Media</h3>
              <ul>
                <li><a href="https://www.instagram.com/" target="_blank"><i class="fab fa-instagram"></i> Instagram</a></li>
                <li><a href="https://twitter.com/" target="_blank"><i class="fab fa-twitter"></i> Twitter</a></li>
                <li><a href="https://www.linkedin.com/" target="_blank"><i class="fab fa-linkedin"></i> LinkedIn</a></li>
              </ul>
            </div>
          </div>
          <p>@ <span id="year"></span> NotesVault.</p> 
        </footer>
          <!-- </html> -->


         

          <!-- 🔺 Place Scroll Button OUTSIDE the .footer-container -->
        <button id="scrollToTopBtn" title="Go to top">
            <i class="fas fa-arrow-up"></i>
        </button>
        <script src="scripts/script.js" defer></script>
            <script>
              function toggleMobileMenu() {
                const sidebar = document.getElementById("mobileSidebar");
                sidebar?.classList.toggle("active");
              }
          
              document.querySelectorAll(".sidebar a").forEach((link) => {
                link.addEventListener("click", () => {
                  document.getElementById("mobileSidebar")?.classList.remove("active");
                });
              });
          
              document.addEventListener("click", (e) => {
                const sidebar = document.getElementById("mobileSidebar");
                const toggle = document.getElementById("hamburgerMenu");
                if (sidebar && toggle && !sidebar.contains(e.target) && !toggle.contains(e.target)) {
                  sidebar.classList.remove("active");
                }
              });
          
              // Add cuurent year in footer
          document.getElementById("year").textContent = new Date().getFullYear();
        </script>
        <!-- <script src="scripts/typewriter.js"></script> -->
        <!-- <script src="scripts/search.js"></script> -->
        <!-- <script src="scripts/scrollToTop.js"></script> -->
        <!-- <script src="scripts/sidebar.js"></script> -->
          
  </body>
>>>>>>> 821dca7d

</html><|MERGE_RESOLUTION|>--- conflicted
+++ resolved
@@ -1,96 +1,5 @@
 <!DOCTYPE html>
 <html lang="en">
-
-<<<<<<< HEAD
-<head>
-  <meta charset="UTF-8" />
-  <meta name="viewport" content="width=device-width, initial-scale=1.0" />
-  <link rel="stylesheet" href="styling/styles.css" />
-  <link rel="icon" href="assets/index/images/favicon.png" type="image/x-icon" />
-  <link href="https://cdnjs.cloudflare.com/ajax/libs/font-awesome/6.5.0/css/all.min.css" rel="stylesheet" />
-  <title>NotesVault Home</title>
-  <script src="https://js.sentry-cdn.com/8994bf86fecf7733832520db1565ab1f.min.js" crossorigin="anonymous"></script>
-  <script src="https://cdn.jsdelivr.net/npm/@tailwindcss/browser@4">
-
-  </script>
-</head>
-
-<body>
-  <div id="header">
-    <div class="hamburger-wrapper">
-      <button class="hamburger-menu" title="toggle menu">
-        <span class="hamburger-line"></span>
-        <span class="hamburger-line"></span>
-        <span class="hamburger-line"></span>
-      </button>
-
-      <div class="hover-sidebar">
-        <ul>
-          <li><a href="#">Dashboard</a></li>
-          <li><a href="/pages/about.html">About</a></li>
-          <li><a href="/pages/overview.html">Overview</a></li>
-          <li><a href="/pages/features.html">Features</a></li>
-          <li><a href="#">Resources</a></li>
-        </ul>
-      </div>
-    </div>
-
-    <a href="index.html" style="text-decoration: none; color: inherit;">
-      <div id="header-title-box">
-        <p id="header-title">NotesVault</p>
-      </div>
-    </a>
-
-
-    <div id="header-navigation" class="nav-menu">
-      <a href="./pages/overview.html">Overview</a>
-      <a href="./pages/studentAccount.html">Student Account</a>
-      <a href="./pages/about.html">About</a>
-      <a href="/">Features</a>
-    </div>
-
-    <div id="header-signup-box">
-      <a href="pages/signup.html">
-        <p>Sign Up</p>
-      </a>
-    </div>
-  </div>
-
-  <main id="main">
-    <div class="main-left">
-      <p class="main-text welcome">Welcome Back</p>
-      <h1 class="main-heading">
-        Your Go-To Companion for<br />Organized Learning.
-      </h1>
-      <p class="main-text">
-        Keep your study notes and PYQs organized, easy to find,<br />and
-        always just a click away with NotesVault.
-      </p>
-      <div class="main-left-links">
-        <a style="color: black ; text-decoration: none; " class="links-text features-box" href="./search.html">Browse
-          Notes</a>
-        <p class="links-text try-box">Upload Notes</p>
-      </div>
-    </div>
-
-
-    <div class="main-right">
-      <div class="main-right-box">
-        <div class="main-right-upper-box">
-          <div class="right-text-div">
-            <p class="right-text">Notes Organised by</p>
-            <p class="right-text" id="typeWriterText">Subject</p>
-            <form id="search-form" class="main-right-search-form" method="get" action="search.html">
-              <div>
-                <div class="search-input-field">
-                  <svg class="search-icon" width="16" height="16" viewBox="0 0 24 24" fill="none" stroke="currentColor"
-                    stroke-width="2" stroke-linecap="round" stroke-linejoin="round">
-                    <circle cx="11" cy="11" r="8"></circle>
-                    <path d="m21 21-4.35-4.35"></path>
-                  </svg>
-                  <input class="main-right-search-form-input" type="text" name="query" autocomplete="off"
-                    placeholder="Search">
-=======
   <head>
     <meta charset="UTF-8" />
     <meta name="viewport" content="width=device-width, initial-scale=1.0" />
@@ -187,172 +96,11 @@
                     <div id="search-parameters-subject" class="search-parameters-div"></div>
                     <input type="submit" style="display: none" />
                   </form>
->>>>>>> 821dca7d
                 </div>
               </div>
       
-      
-            </div>
-          </div>
-<<<<<<< HEAD
-        </div>
-
-
-      </div>
-    </div>
-  </main>
-
-  <section class="features-section">
-
-    <!--upload section-->
-    <div class="card-container">
-      <a href="pages/upload.html">
-        <div class="card feature-card" style="width: 18rem;">
-
-          <svg xmlns="http://www.w3.org/2000/svg" width="40" height="40" viewBox="0 0 24 24" fill="none"
-            stroke="#1d1d1d" stroke-width="2" stroke-linecap="round" stroke-linejoin="round">
-            <path d="M12 3v12" />
-            <polyline points="5 9 12 2 19 9" />
-            <path d="M5 20h14" />
-          </svg>
-          <div class="card-body">
-            <h5 class="feature-title">Easy Upload</h5>
-            <p class="feature-desc">Add your notes quickly and effortlessly</p>
-          </div>
-        </div>
-      </a>
-      <div class="card feature-card" style="width: 18rem;">
-        <svg xmlns="http://www.w3.org/2000/svg" width="40" height="40" viewBox="0 0 24 24" fill="none" stroke="#1d1d1d"
-          stroke-width="2" stroke-linecap="round" stroke-linejoin="round">
-          <path d="M3 6h5l2 3h11v11H3z" />
-          <path d="M3 6v12a2 2 0 0 0 2 2h14a2 2 0 0 0 2-2V9a2 2 0 0 0-2-2H10l-2-3H3z" />
-        </svg>
-        <div class="card-body">
-          <p>
-          <h5 class="feature-title">Sort The Chaos</h5>
-          </p>
-          <p class="card-text">Neatly arrange all your notes in one place</p>
-        </div>
-      </div>
-      <div class="card feature-card" style="width: 18rem;" class="feature-card">
-        <!--Tag Icon-->
-        <svg xmlns="http://www.w3.org/2000/svg" width="40" height="40" viewBox="0 0 24 24" fill="none" stroke="#1d1d1d"
-          stroke-width="2" stroke-linecap="round" stroke-linejoin="round">
-          <path d="M20 12L12 20a2 2 0 0 1-2.8 0L4 14.8a2 2 0 0 1 0-2.8L12 4l8 8z" />
-          <circle cx="16" cy="8" r="1.5" />
-        </svg>
-        <div class="card-body">
-          <p>
-          <h5 class="feature-title">Search By Tags</h5>
-          </p>
-          <p class="feature-desc">Find notes using subject tags</p>
-        </div>
-      </div>
-
-    </div>
-  </section>
-  <!-- <br> -->
-</main>
-  <!-- Footer -->
-<footer class="modern-footer">
-        <div class="footer-container">
-            <div class="footer-top">
-                <div class="footer-brand">
-                    <div class="footer-logo">NotesVault</div>
-                    <p class="footer-description">
-                        Your go-to companion for organized learning. Keep your study notes and PYQs organized, easy to find, and always just a click away.
-                    </p>
-                    <div class="social-links">
-                        <a href="https://github.com/opensource-society/notesvault" class="social-link" target="_blank" rel="noopener noreferrer" title="GitHub">
-                            <svg width="24" height="24" viewBox="0 0 24 24" fill="currentColor">
-                                <path d="M12 0C5.374 0 0 5.373 0 12 0 17.302 3.438 21.8 8.207 23.387c.599.111.793-.261.793-.577v-2.234c-3.338.726-4.033-1.416-4.033-1.416-.546-1.387-1.333-1.756-1.333-1.756-1.089-.745.083-.729.083-.729 1.205.084 1.839 1.237 1.839 1.237 1.07 1.834 2.807 1.304 3.492.997.107-.775.418-1.305.762-1.604-2.665-.305-5.467-1.334-5.467-5.931 0-1.311.469-2.381 1.236-3.221-.124-.303-.535-1.524.117-3.176 0 0 1.008-.322 3.301 1.23A11.509 11.509 0 0112 5.803c1.02.005 2.047.138 3.006.404 2.291-1.552 3.297-1.23 3.297-1.23.653 1.653.242 2.874.118 3.176.77.84 1.235 1.911 1.235 3.221 0 4.609-2.807 5.624-5.479 5.921.43.372.823 1.102.823 2.222v3.293c0 .319.192.694.801.576C20.566 21.797 24 17.300 24 12c0-6.627-5.373-12-12-12z"/>
-                            </svg>
-                        </a>
-                        <a href="#discord" class="social-link" title="Discord">
-                            <svg width="24" height="24" viewBox="0 0 24 24" fill="currentColor">
-                                <path d="M20.317 4.492c-1.53-.69-3.17-1.2-4.885-1.49a.075.075 0 0 0-.079.036c-.21.369-.444.85-.608 1.23a18.566 18.566 0 0 0-5.487 0 12.36 12.36 0 0 0-.617-1.23A.077.077 0 0 0 8.562 3c-1.714.29-3.354.8-4.885 1.491a.07.07 0 0 0-.032.027C.533 9.093-.32 13.555.099 17.961a.08.08 0 0 0 .031.055 20.03 20.03 0 0 0 5.993 2.98.078.078 0 0 0 .084-.026 13.83 13.83 0 0 0 1.226-1.963.074.074 0 0 0-.041-.104 13.201 13.201 0 0 1-1.872-.878.075.075 0 0 1-.008-.125c.126-.093.252-.19.372-.287a.075.075 0 0 1 .078-.01c3.927 1.764 8.18 1.764 12.061 0a.075.075 0 0 1 .079.009c.12.098.245.195.372.288a.075.075 0 0 1-.006.125c-.598.344-1.22.635-1.873.877a.075.075 0 0 0-.041.105c.36.687.772 1.341 1.225 1.962a.077.077 0 0 0 .084.028 19.963 19.963 0 0 0 6.002-2.981.076.076 0 0 0 .032-.054c.5-5.094-.838-9.52-3.549-13.442a.06.06 0 0 0-.031-.028zM8.02 15.278c-1.182 0-2.157-1.069-2.157-2.38 0-1.312.956-2.38 2.157-2.38 1.21 0 2.176 1.077 2.157 2.38 0 1.312-.956 2.38-2.157 2.38zm7.975 0c-1.183 0-2.157-1.069-2.157-2.38 0-1.312.955-2.38 2.157-2.38 1.21 0 2.176 1.077 2.157 2.38 0 1.312-.946 2.38-2.157 2.38z"/>
-                            </svg>
-                        </a>
-                    </div>
-                </div>
-
-                <div class="footer-links">
-                    <h4>Quick Links</h4>
-                    <ul>
-                        <li><a href="#overview">Overview</a></li>
-                        <li><a href="#features">Features</a></li>
-                        <li><a href="./BrowseNotes.html">Browse Notes</a></li>
-                        <li><a href="#upload">Upload Notes</a></li>
-                        <li><a href="#about">About</a></li>
-                    </ul>
-                </div>
-
-                <div class="footer-community">
-                    <h4>Community</h4>
-                    <div class="community-badges">
-                        <a href="https://gssoc.girlscript.tech/" class="gssoc-badge" target="_blank" rel="noopener noreferrer">
-                            <img src="https://substackcdn.com/image/fetch/w_1200,h_600,c_fill,f_jpg,q_auto:good,fl_progressive:steep,g_auto/https%3A%2F%2Fsubstack-post-media.s3.amazonaws.com%2Fpublic%2Fimages%2Fe0a1ea17-12ac-433f-9266-afb96c11f06a_200x200.jpeg" alt="GirlScript Summer of Code" />
-                        </a>
-                        <a href="https://github.com/opensource-society" class="oss-link" target="_blank" rel="noopener noreferrer">
-                            <div class="oss-badge">
-                                <svg width="20" height="20" viewBox="0 0 24 24" fill="currentColor">
-                                    <path d="M12 0L1.608 6v12L12 24l10.392-6V6L12 0zm0 2.19l8.392 4.85v9.92L12 21.81l-8.392-4.85V7.04L12 2.19z"/>
-                                </svg>
-                                <span>Open Source Society</span>
-                            </div>
-                        </a>
-                    </div>
-                    <p class="community-text">
-                        Join our vibrant community of learners and contributors
-                    </p>
-                </div>
-            </div>
-
-            <div class="footer-bottom">
-                <div class="footer-divider"></div>
-                <div class="footer-bottom-content">
-                    <p class="copyright">
-                        © 2025 NotesVault. Built with ❤️ by the Open Source Community
-                    </p>
-                    <div class="footer-bottom-links">
-                        <a href="#privacy">Privacy Policy</a>
-                        <a href="#terms">Terms of Service</a>
-                        <a href="https://github.com/opensource-society/notesvault/blob/main/LICENSE" target="_blank" rel="noopener noreferrer">MIT License</a>
-                    </div>
-                </div>
-            </div>
-        </div>
-    </footer>
-  <!-- 🔺 Place Scroll Button OUTSIDE the .footer-container -->
-  <button id="scrollToTopBtn" title="Go to top">
-    <i class="fas fa-arrow-up"></i>
-  </button>
-</body>
-<script src="scripts/script.js" defer></script>
-<script>
-  function toggleMobileMenu() {
-    const sidebar = document.getElementById("mobileSidebar");
-    sidebar?.classList.toggle("active");
-  }
-
-  document.querySelectorAll(".sidebar a").forEach((link) => {
-    link.addEventListener("click", () => {
-      document.getElementById("mobileSidebar")?.classList.remove("active");
-    });
-  });
-
-  document.addEventListener("click", (e) => {
-    const sidebar = document.getElementById("mobileSidebar");
-    const toggle = document.querySelector(".hamburger-menu");
-    if (sidebar && toggle && !sidebar.contains(e.target) && !toggle.contains(e.target)) {
-      sidebar.classList.remove("active");
-    }
-  });
-
-  // Add cuurent year in footer
-  document.getElementById("year").textContent = new Date().getFullYear();
-</script>
-=======
+            </div>
+          </div>
         </main>
 
         <section class="features-section">
@@ -496,6 +244,4 @@
         <!-- <script src="scripts/sidebar.js"></script> -->
           
   </body>
->>>>>>> 821dca7d
-
 </html>