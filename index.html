<!DOCTYPE html>
<html lang="en">
  <head>
    <meta charset="UTF-8" />
    <meta name="viewport" content="width=device-width, initial-scale=1.0" />
<<<<<<< HEAD
    <link rel="stylesheet" href="styles.css" />
    <link rel="stylesheet" href="aurora.css" />
    <link rel="stylesheet" href="glassy-ui.css" />
    <link rel="icon" href="favicon.png" type="image/x-icon" />
=======
    <link rel="stylesheet" href="styling/styles.css" />
    <link rel="icon" href="assets/index/images/favicon.png" type="image/x-icon" />
>>>>>>> 8ed85d4a
    <link href="https://cdnjs.cloudflare.com/ajax/libs/font-awesome/6.5.0/css/all.min.css" rel="stylesheet"/>
    <title>NotesVault Home</title>
    <script src="https://js.sentry-cdn.com/8994bf86fecf7733832520db1565ab1f.min.js" crossorigin="anonymous"></script>
    <script src="https://cdn.jsdelivr.net/npm/@tailwindcss/browser@4"></script>
  </head>
  <body>
<<<<<<< HEAD
    <!-- Aurora Background Effect -->
    <div class="aurora-background">
      <div class="aurora-inner"></div>
    </div>
    
    <header>
=======
>>>>>>> 8ed85d4a
      <div id="header">
        <div class="hamburger-wrapper">
          <button class="hamburger-menu">
            <span class="hamburger-line"></span>
            <span class="hamburger-line"></span>
            <span class="hamburger-line"></span>
          </button>

          <div class="hover-sidebar">
            <ul>
              <li><a href="#">Dashboard</a></li>
              <li><a href="/pages/about.html">About</a></li>
              <li><a href="/pages/overview.html">Overview</a></li>
              <li><a href="/pages/features.html">Features</a></li>
              <li><a href="#">Resources</a></li>
            </ul>
          </div>
        </div>

        <div id="header-title-box">
          <p id="header-title">NotesVault</p>
        </div>

        <div id="header-navigation" class="nav-menu">
          <a href="./pages/overview.html">Overview</a>
          <a href="./pages/studentAccount.html">Student Account</a>
          <a href="./pages/about.html">About</a>
          <a href="/">Features</a>
        </div>

        <div id="header-signup-box">
          <a href="pages/signup.html"><p>Sign Up</p></a>
        </div>
      </div>

    <main id="main">
      <div class="main-left">
        <p class="main-text welcome ">Welcome Back</p>
        <h1 class="main-heading">
          Your Go-To Companion for<br /> organized learning
        </h1>
        <p class="main-text">
          Keep your study notes on python organised, easy to find,<br /> and
          always just a click away with NotesVault.
        </p>
        <div class="main-left-links">
          <a style="color: black ; text-decoration: none; " class="links-text features-box"  href="./search.html">Browse Notes</a>
          <p class="links-text try-box">Upload Notes</p>
        </div>
      </div>
      

      <div class="main-right">
<<<<<<< HEAD
    <div class="main-right-box">
      <div class="main-right-upper-box">
        <div class="right-text-div">
          <p class="right-text">Notes Organised by</p>
          <p class="right-text" id="typeWriterText">Subject</p>
        </div>
      </div>
    </div>
  </div>

 
</div>
      <section class="About animate-section">
        <p class="About-left-heading">About NotesVault</p>
        <p class="About-left-text">A web app to store, browse, and manage notes and PYQs semester-wise.</p>
        <p class="About-left-link" onclick='window.open("https://github.com/opensource-society/notesvault", "_blank", "noopener,noreferrer")'>Learn More →</p>
      </section>
=======
        <div class="main-right-box">
          <div class="main-right-upper-box">
            <div class="right-text-div">
              <p class="right-text">Notes Organised by</p>
              <p class="right-text" id="typeWriterText">Subject</p>
                  <form id="search-form" class="main-right-search-form" method="get" action="search.html">
                    <div>
                      <div class="search-input-field">
                          <svg class="search-icon" width="16" height="16" viewBox="0 0 24 24" fill="none" stroke="currentColor" stroke-width="2" stroke-linecap="round" stroke-linejoin="round">
                            <circle cx="11" cy="11" r="8"></circle>
                            <path d="m21 21-4.35-4.35"></path>
                          </svg>
                          <input class="main-right-search-form-input" type="text" name="query" autocomplete="off" placeholder="Search">
                      </div>
                    </div>
                    <div id="search-parameters-branch" class="search-parameters-div"></div>
                    <div id="search-parameters-semester" class="search-parameters-div"></div>
                    <div id="search-parameters-subject" class="search-parameters-div"></div>
                    <input type="submit" style="display: none" />
              </form>
            </div>
          </div>

          
        </div>
      </div>
>>>>>>> 8ed85d4a
    </main>

    <section class="features-section">

      <!--upload section-->
      <div class="card-container">
<a href="pages/upload.html">
<div class="card feature-card" style="width: 18rem;">

  <svg xmlns="http://www.w3.org/2000/svg" width="40" height="40" viewBox="0 0 24 24" fill="none" stroke="#1d1d1d" stroke-width="2" stroke-linecap="round" stroke-linejoin="round">
      <path d="M12 3v12" />
      <polyline points="5 9 12 2 19 9" />
      <path d="M5 20h14" />
    </svg>
  <div class="card-body">
    <h5 class="feature-title">Easy Upload</h5>
    <p class="feature-desc">Add your notes quickly and effortlessly</p>
  </div>
</div>
 </a>
  <div class="card feature-card" style="width: 18rem;">
<svg xmlns="http://www.w3.org/2000/svg" width="40" height="40" viewBox="0 0 24 24" fill="none" stroke="#1d1d1d" stroke-width="2" stroke-linecap="round" stroke-linejoin="round">
      <path d="M3 6h5l2 3h11v11H3z" />
      <path d="M3 6v12a2 2 0 0 0 2 2h14a2 2 0 0 0 2-2V9a2 2 0 0 0-2-2H10l-2-3H3z" />
    </svg>
  <div class="card-body">
    <p><h5 class="feature-title">Sort The Chaos</h5></p>
    <p class="card-text">Neatly arrange all your notes in one place</p>
  </div>
</div>
<div class="card feature-card" style="width: 18rem;" class="feature-card">
  <!--Tag Icon-->
  <svg xmlns="http://www.w3.org/2000/svg" width="40" height="40" viewBox="0 0 24 24" fill="none" stroke="#1d1d1d" stroke-width="2" stroke-linecap="round" stroke-linejoin="round">
      <path d="M20 12L12 20a2 2 0 0 1-2.8 0L4 14.8a2 2 0 0 1 0-2.8L12 4l8 8z" />
      <circle cx="16" cy="8" r="1.5" />
    </svg>
  <div class="card-body">
    <p><h5 class="feature-title">Search By Tags</h5></p>
    <p class="feature-desc">Find notes using subject tags</p>
</div>
</div>
</div>
</section>
<br>
<!-- Footer -->
<footer class="custom-footer">
  <div class="footer-container">
    <!-- About NotesVault Section -->
    <div class="footer-section about-section">
      <h2><strong>NotesVault</strong></h2>
      <p class="footer-description">
        A web platform to <strong>store</strong>, <strong>browse</strong>, and <strong>manage</strong> academic notes & PYQs semester-wise.
        Contribute easily, organize efficiently, and search by tags.
      </p>
      <a
        class="footer-learn-link"
        href="https://github.com/opensource-society/notesvault"
        target="_blank"
        rel="noopener noreferrer"
        >Learn More →</a>
    </div>

    <!-- Community -->
    <div class="footer-section">
      <h3>Community</h3>
      <ul>
        <li><a href="https://www.youtube.com/" target="_blank"><i class="fab fa-youtube"></i> YouTube</a></li>
        <li><a href="https://github.com/opensource-society/notesvault.git" target="_blank"><i class="fab fa-github"></i> GitHub</a></li>
        <li><a href="https://discord.com/" target="_blank"><i class="fab fa-discord"></i> Discord</a></li>
      </ul>
    </div>

    <!-- Social Media -->
    <div class="footer-section">
      <h3>Social Media</h3>
      <ul>
        <li><a href="https://www.instagram.com/" target="_blank"><i class="fab fa-instagram"></i> Instagram</a></li>
        <li><a href="https://twitter.com/" target="_blank"><i class="fab fa-twitter"></i> Twitter</a></li>
        <li><a href="https://www.linkedin.com/" target="_blank"><i class="fab fa-linkedin"></i> LinkedIn</a></li>
      </ul>
    </div>

    <!-- Features -->
    <div class="footer-section">
      <h3>Features</h3>
      <ul>
        <li><a href="pages/upload.html"><i class="fas fa-upload"></i> Easy Upload</a></li>
        <li><a href="pages/search.html"><i class="fas fa-tags"></i> Tag-based Search</a></li>
        <li><a href="pages/BrowseNotes.html"><i class="fas fa-folder-open"></i> Organized by Semester</a></li>
        <li><a href="pages/studentAccount.html"><i class="fas fa-users"></i> Get Details</a></li>
      </ul>
    </div>
  </div>

  <div class="footer-bottom">
    &copy; <span id="year"></span> NotesVault. All rights reserved.
  </div>
</footer>


<!-- Footer -->

<!-- 🔺 Place Scroll Button OUTSIDE the .footer-container -->
<button id="scrollToTopBtn" title="Go to top">
  <i class="fas fa-arrow-up"></i>
</button>
    <script src="scripts/script.js" defer></script>
    <script>
      function toggleMobileMenu() {
        const sidebar = document.getElementById("mobileSidebar");
        sidebar?.classList.toggle("active");
      }

      document.querySelectorAll(".sidebar a").forEach((link) => {
        link.addEventListener("click", () => {
          document.getElementById("mobileSidebar")?.classList.remove("active");
        });
      });

      document.addEventListener("click", (e) => {
        const sidebar = document.getElementById("mobileSidebar");
        const toggle = document.getElementById("hamburgerMenu");
        if (sidebar && toggle && !sidebar.contains(e.target) && !toggle.contains(e.target)) {
          sidebar.classList.remove("active");
        }
      });
      
<<<<<<< HEAD
      // Register GSAP ScrollTrigger
      gsap.registerPlugin(ScrollTrigger, TextPlugin);
=======
      // Add cuurent year in footer
      document.getElementById("year").textContent = new Date().getFullYear();
>>>>>>> 8ed85d4a
    </script>
  </body>
</html><|MERGE_RESOLUTION|>--- conflicted
+++ resolved
@@ -3,30 +3,14 @@
   <head>
     <meta charset="UTF-8" />
     <meta name="viewport" content="width=device-width, initial-scale=1.0" />
-<<<<<<< HEAD
-    <link rel="stylesheet" href="styles.css" />
-    <link rel="stylesheet" href="aurora.css" />
-    <link rel="stylesheet" href="glassy-ui.css" />
-    <link rel="icon" href="favicon.png" type="image/x-icon" />
-=======
     <link rel="stylesheet" href="styling/styles.css" />
     <link rel="icon" href="assets/index/images/favicon.png" type="image/x-icon" />
->>>>>>> 8ed85d4a
     <link href="https://cdnjs.cloudflare.com/ajax/libs/font-awesome/6.5.0/css/all.min.css" rel="stylesheet"/>
     <title>NotesVault Home</title>
     <script src="https://js.sentry-cdn.com/8994bf86fecf7733832520db1565ab1f.min.js" crossorigin="anonymous"></script>
     <script src="https://cdn.jsdelivr.net/npm/@tailwindcss/browser@4"></script>
   </head>
   <body>
-<<<<<<< HEAD
-    <!-- Aurora Background Effect -->
-    <div class="aurora-background">
-      <div class="aurora-inner"></div>
-    </div>
-    
-    <header>
-=======
->>>>>>> 8ed85d4a
       <div id="header">
         <div class="hamburger-wrapper">
           <button class="hamburger-menu">
@@ -80,25 +64,6 @@
       
 
       <div class="main-right">
-<<<<<<< HEAD
-    <div class="main-right-box">
-      <div class="main-right-upper-box">
-        <div class="right-text-div">
-          <p class="right-text">Notes Organised by</p>
-          <p class="right-text" id="typeWriterText">Subject</p>
-        </div>
-      </div>
-    </div>
-  </div>
-
- 
-</div>
-      <section class="About animate-section">
-        <p class="About-left-heading">About NotesVault</p>
-        <p class="About-left-text">A web app to store, browse, and manage notes and PYQs semester-wise.</p>
-        <p class="About-left-link" onclick='window.open("https://github.com/opensource-society/notesvault", "_blank", "noopener,noreferrer")'>Learn More →</p>
-      </section>
-=======
         <div class="main-right-box">
           <div class="main-right-upper-box">
             <div class="right-text-div">
@@ -125,7 +90,6 @@
           
         </div>
       </div>
->>>>>>> 8ed85d4a
     </main>
 
     <section class="features-section">
@@ -253,13 +217,8 @@
         }
       });
       
-<<<<<<< HEAD
-      // Register GSAP ScrollTrigger
-      gsap.registerPlugin(ScrollTrigger, TextPlugin);
-=======
       // Add cuurent year in footer
       document.getElementById("year").textContent = new Date().getFullYear();
->>>>>>> 8ed85d4a
     </script>
   </body>
 </html>